import { app, session, BrowserWindow } from 'electron';
import { rimraf } from 'rimraf';

// eslint-disable-next-line @typescript-eslint/ban-ts-comment
// @ts-ignore:next-line
// eslint-disable-next-line import/order, @typescript-eslint/no-unused-vars
import electronBuilderJson from '../../../electron-builder.json';
// eslint-disable-next-line @typescript-eslint/ban-ts-comment
// @ts-ignore:next-line
// eslint-disable-next-line import/order, @typescript-eslint/no-unused-vars
import packageJson from '../../../package.json';
import { JITSI_SERVER_CAPTURE_SCREEN_PERMISSIONS_CLEARED } from '../../jitsi/actions';
import { dispatch, listen } from '../../store';
import { readSetting } from '../../store/readSetting';
import {
  SETTINGS_CLEAR_PERMITTED_SCREEN_CAPTURE_PERMISSIONS,
  SETTINGS_NTLM_CREDENTIALS_CHANGED,
  SETTINGS_SET_HARDWARE_ACCELERATION_OPT_IN_CHANGED,
<<<<<<< HEAD
  SETTINGS_SET_IS_TRANSPARENT_WINDOW_ENABLED_CHANGED,
=======
  SETTINGS_SET_IS_VIDEO_CALL_SCREEN_CAPTURE_FALLBACK_ENABLED_CHANGED,
>>>>>>> 06c77658
} from '../../ui/actions';
import { askForClearScreenCapturePermission } from '../../ui/main/dialogs';
import { getRootWindow } from '../../ui/main/rootWindow';
import { preloadBrowsersList } from '../../utils/browserLauncher';
import {
  APP_ALLOWED_NTLM_CREDENTIALS_DOMAINS_SET,
  APP_MAIN_WINDOW_TITLE_SET,
  APP_PATH_SET,
  APP_VERSION_SET,
  APP_SCREEN_CAPTURE_FALLBACK_FORCED_SET,
} from '../actions';

export const packageJsonInformation = {
  productName: packageJson.productName,
  goUrlShortener: packageJson.goUrlShortener,
};

export const electronBuilderJsonInformation = {
  appId: electronBuilderJson.appId,
  protocol: electronBuilderJson.protocols.schemes[0],
};

let isScreenCaptureFallbackForced = false;

export const getPlatformName = (): string => {
  switch (process.platform) {
    case 'win32':
      return 'Windows';
    case 'linux':
      return 'Linux';
    case 'darwin':
      return 'macOS';
    default:
      return 'Unknown';
  }
};

export const relaunchApp = (...args: string[]): void => {
  const command = process.argv.slice(1, app.isPackaged ? 1 : 2);
  app.relaunch({ args: [...command, ...args] });
  app.exit();
};

export const performElectronStartup = (): void => {
  app.setAsDefaultProtocolClient(electronBuilderJsonInformation.protocol);
  app.setAppUserModelId(electronBuilderJsonInformation.appId);

  app.commandLine.appendSwitch('--autoplay-policy', 'no-user-gesture-required');

  const disabledChromiumFeatures = [
    'HardwareMediaKeyHandling',
    'MediaSessionService',
  ];

  if (getPlatformName() === 'macOS' && process.mas) {
    app.commandLine.appendSwitch('disable-accelerated-video-decode');
  }

  const args = process.argv.slice(app.isPackaged ? 1 : 2);

  if (args.includes('--reset-app-data')) {
    rimraf.sync(app.getPath('userData'));
    relaunchApp();
    return;
  }

  const canStart = process.mas || app.requestSingleInstanceLock();

  if (!canStart) {
    app.exit();
    return;
  }

  const isHardwareAccelerationEnabled = readSetting(
    'isHardwareAccelerationEnabled'
  );
  const isScreenCaptureFallbackEnabled = readSetting(
    'isVideoCallScreenCaptureFallbackEnabled'
  );

  isScreenCaptureFallbackForced = false;

  if (
    args.includes('--disable-gpu') ||
    isHardwareAccelerationEnabled === false
  ) {
    console.log('Disabling Hardware acceleration');
    app.disableHardwareAcceleration();
    app.commandLine.appendSwitch('--disable-2d-canvas-image-chromium');
    app.commandLine.appendSwitch('--disable-accelerated-2d-canvas');
    app.commandLine.appendSwitch('--disable-gpu');
  }

  if (process.platform === 'win32') {
    const sessionName = process.env.SESSIONNAME;
    const isRdpSession =
      typeof sessionName === 'string' && sessionName !== 'Console';

    isScreenCaptureFallbackForced = isRdpSession;

    if (isScreenCaptureFallbackEnabled || isRdpSession) {
      console.log(
        'Disabling Windows Graphics Capture for video calls',
        JSON.stringify({
          reason: isScreenCaptureFallbackEnabled
            ? 'user-setting'
            : 'rdp-session',
          sessionName,
        })
      );
      disabledChromiumFeatures.push('WebRtcAllowWgcDesktopCapturer');
    }
  }

  // Apply all disabled features in a single call
  app.commandLine.appendSwitch(
    'disable-features',
    disabledChromiumFeatures.join(',')
  );
};

export const initializeScreenCaptureFallbackState = (): void => {
  dispatch({
    type: APP_SCREEN_CAPTURE_FALLBACK_FORCED_SET,
    payload: isScreenCaptureFallbackForced,
  });
};

export const setupApp = (): void => {
  app.addListener('activate', async () => {
    try {
      const browserWindow = await getRootWindow();
      if (!browserWindow.isVisible()) {
        const wasMinimized = browserWindow.isMinimized();
        const wasMaximized = browserWindow.isMaximized();
        browserWindow.showInactive();
        if (wasMinimized) browserWindow.minimize();
        if (wasMaximized) browserWindow.maximize();
      }
      browserWindow.focus();
    } catch (error) {
      console.warn('Could not activate window:', error);
    }
  });

  app.addListener('window-all-closed', () => {
    // Don't quit immediately if this might be caused by video call window closure
    // especially during first launch when main window might not be fully ready
    setTimeout(() => {
      const allWindows = BrowserWindow.getAllWindows();

      // Only quit if there are truly no windows left after a brief delay
      // This prevents crashes when video call window closes before main window is established
      if (allWindows.length === 0) {
        console.log('No windows remaining after delay, quitting application');
        app.quit();
      } else {
        console.log(`${allWindows.length} window(s) still exist, not quitting`);
      }
    }, 100); // Brief delay to let window state stabilize
  });

  app.whenReady().then(() => preloadBrowsersList());

  listen(SETTINGS_SET_HARDWARE_ACCELERATION_OPT_IN_CHANGED, () => {
    relaunchApp();
  });

<<<<<<< HEAD
  listen(SETTINGS_SET_IS_TRANSPARENT_WINDOW_ENABLED_CHANGED, () => {
    relaunchApp();
  });
=======
  listen(
    SETTINGS_SET_IS_VIDEO_CALL_SCREEN_CAPTURE_FALLBACK_ENABLED_CHANGED,
    (action) => {
      const newSettingValue = action.payload;
      const currentPersistedSetting = readSetting(
        'isVideoCallScreenCaptureFallbackEnabled'
      );
      const sessionName = process.env.SESSIONNAME;
      const isRdpSession =
        typeof sessionName === 'string' && sessionName !== 'Console';

      // Relaunch only if the setting actually changes AND it's not already forced by RDP
      if (newSettingValue !== currentPersistedSetting && !isRdpSession) {
        relaunchApp();
      } else if (isRdpSession) {
        console.log(
          'Screen Capture Fallback setting changed, but app is in RDP session. Skipping relaunch.'
        );
      }
    }
  );
>>>>>>> 06c77658

  listen(APP_ALLOWED_NTLM_CREDENTIALS_DOMAINS_SET, (action) => {
    if (action.payload.length > 0) {
      session.defaultSession.allowNTLMCredentialsForDomains(action.payload);
    }
  });

  listen(SETTINGS_NTLM_CREDENTIALS_CHANGED, (action) => {
    if (action.payload === true) {
      const allowedNTLMCredentialsDomains = readSetting(
        'allowedNTLMCredentialsDomains'
      );
      if (allowedNTLMCredentialsDomains) {
        console.log('Setting NTLM credentials', allowedNTLMCredentialsDomains);
        session.defaultSession.allowNTLMCredentialsForDomains(
          allowedNTLMCredentialsDomains
        );
      }
    } else {
      console.log('Clearing NTLM credentials');
      session.defaultSession.allowNTLMCredentialsForDomains('');
    }
  });

  listen(SETTINGS_CLEAR_PERMITTED_SCREEN_CAPTURE_PERMISSIONS, async () => {
    const permitted = await askForClearScreenCapturePermission();
    if (permitted) {
      dispatch({
        type: JITSI_SERVER_CAPTURE_SCREEN_PERMISSIONS_CLEARED,
        payload: {},
      });
    }
  });

  const allowedNTLMCredentialsDomains = readSetting(
    'allowedNTLMCredentialsDomains'
  );

  const isNTLMCredentialsEnabled = readSetting('isNTLMCredentialsEnabled');

  if (isNTLMCredentialsEnabled && allowedNTLMCredentialsDomains.length > 0) {
    console.log('Setting NTLM credentials', allowedNTLMCredentialsDomains);
    session.defaultSession.allowNTLMCredentialsForDomains(
      allowedNTLMCredentialsDomains
    );
  }

  dispatch({ type: APP_PATH_SET, payload: app.getAppPath() });
  dispatch({ type: APP_VERSION_SET, payload: app.getVersion() });
  dispatch({ type: APP_MAIN_WINDOW_TITLE_SET, payload: 'Rocket.Chat' });
};<|MERGE_RESOLUTION|>--- conflicted
+++ resolved
@@ -16,11 +16,8 @@
   SETTINGS_CLEAR_PERMITTED_SCREEN_CAPTURE_PERMISSIONS,
   SETTINGS_NTLM_CREDENTIALS_CHANGED,
   SETTINGS_SET_HARDWARE_ACCELERATION_OPT_IN_CHANGED,
-<<<<<<< HEAD
   SETTINGS_SET_IS_TRANSPARENT_WINDOW_ENABLED_CHANGED,
-=======
   SETTINGS_SET_IS_VIDEO_CALL_SCREEN_CAPTURE_FALLBACK_ENABLED_CHANGED,
->>>>>>> 06c77658
 } from '../../ui/actions';
 import { askForClearScreenCapturePermission } from '../../ui/main/dialogs';
 import { getRootWindow } from '../../ui/main/rootWindow';
@@ -189,11 +186,10 @@
     relaunchApp();
   });
 
-<<<<<<< HEAD
   listen(SETTINGS_SET_IS_TRANSPARENT_WINDOW_ENABLED_CHANGED, () => {
     relaunchApp();
   });
-=======
+
   listen(
     SETTINGS_SET_IS_VIDEO_CALL_SCREEN_CAPTURE_FALLBACK_ENABLED_CHANGED,
     (action) => {
@@ -215,7 +211,6 @@
       }
     }
   );
->>>>>>> 06c77658
 
   listen(APP_ALLOWED_NTLM_CREDENTIALS_DOMAINS_SET, (action) => {
     if (action.payload.length > 0) {
