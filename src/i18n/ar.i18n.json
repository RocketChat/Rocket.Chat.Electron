--- conflicted
+++ resolved
@@ -1,5 +1,30 @@
 {
-<<<<<<< HEAD
+  "serverInfo": {
+    "title": "معلومات الخادم",
+    "urlLabel": "الرابط:",
+    "versionLabel": "الإصدار:",
+    "unknown": "غير معروف",
+    "exchangeUrlLabel": "رابط Outlook Exchange:",
+    "supportedVersionsTitle": "الإصدارات المدعومة",
+    "statusLabel": "الحالة:",
+    "status": {
+      "loading": "جاري التحميل...",
+      "error": "فشل التحميل",
+      "loaded": "تم التحميل",
+      "idle": "خامل",
+      "from": "من {{source}}"
+    },
+    "supported": {
+      "unknown": "غير معروف",
+      "expiring": "قريب الانتهاء",
+      "yes": "نعم",
+      "no": "لا"
+    },
+    "expiration": {
+      "label": "تاريخ الانتهاء:",
+      "expiresOn": "ينتهي في {{date}}"
+    }
+  },
   "settings": {
     "title": "الإعدادات",
     "general": "عام",
@@ -24,32 +49,6 @@
       "unlock": "فتح",
       "incorrect": "كلمة المرور غير صحيحة",
       "unlockFailed": "فشل في إلغاء القفل"
-=======
-  "serverInfo": {
-    "title": "معلومات الخادم",
-    "urlLabel": "الرابط:",
-    "versionLabel": "الإصدار:",
-    "unknown": "غير معروف",
-    "exchangeUrlLabel": "رابط Outlook Exchange:",
-    "supportedVersionsTitle": "الإصدارات المدعومة",
-    "statusLabel": "الحالة:",
-    "status": {
-      "loading": "جاري التحميل...",
-      "error": "فشل التحميل",
-      "loaded": "تم التحميل",
-      "idle": "خامل",
-      "from": "من {{source}}"
-    },
-    "supported": {
-      "unknown": "غير معروف",
-      "expiring": "قريب الانتهاء",
-      "yes": "نعم",
-      "no": "لا"
-    },
-    "expiration": {
-      "label": "تاريخ الانتهاء:",
-      "expiresOn": "ينتهي في {{date}}"
->>>>>>> 98551b76
     }
   }
 }