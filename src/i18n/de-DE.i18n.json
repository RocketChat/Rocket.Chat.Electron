{
  "contextMenu": {
    "cut": "&Ausschneiden",
    "copy": "&Kopieren",
    "paste": "&Einfügen",
    "selectAll": "Alle auswählen",
    "undo": "Wider&rufen",
    "redo": "Wieder&holen",
    "spelling": "Rechtschreibung",
    "spellingLanguages": "Sprachen für die Rechtschreibprüfung",
    "moreSpellingSuggestions": "Mehr Rechtschreibvorschläge",
    "noSpellingSuggestions": "Keine Vorschläge",
    "copyLinkAddress": "Link kopieren",
    "copyLinkText": "Linktext kopieren",
    "openLink": "Link öffnen",
    "saveImageAs": "Bild speichern als...",
    "copyImage": "Kopiere das Bild"
  },
  "dialog": {
    "about": {
      "title": "Über {{- appName}}",
      "version": "Version: <1>{{-version}}</1>",
      "checkUpdates": "Auf Aktualisierungen prüfen",
      "checkUpdatesOnStart": "Beim Start auf Aktualisierungen prüfen",
      "noUpdatesAvailable": "Es sind keine Aktualisierungen verfügbar.",
      "copyright": "Copyright {{copyright}}",
      "errorWhenLookingForUpdates": "Bei der Suche nach Updates ist ein Fehler aufgetreten"
    },
    "addServer": {
      "title": "Server hinzufügen",
      "message": "Möchten Sie \"{{- host}}\" zu Ihrer Serverliste hinzufügen?",
      "add": "Hinzufügen",
      "cancel": "Abbrechen"
    },
    "addServerError": {
      "title": "Ungültiger Host",
      "message": "Der Host \"{{- host}}\" konnte nicht validiert werden, er wurde also nicht hinzugefügt."
    },
    "certificateError": {
      "title": "Zertifikatsfehler",
      "message": "Vertrauen Sie dem Zertifikat von \"{{- issuerName}}\"?",
      "yes": "Ja",
      "no": "Nein"
    },
    "downloadRemoval": {
      "title": "Bist du dir sicher?",
      "message": "Diesen Download entfernen?",
      "yes": "Ja",
      "no": "Nein"
    },
    "resetAppData": {
      "title": "Bist du dir sicher?",
      "yes": "Ja",
      "cancel": "Abbrechen"
    },
    "screenshare": {
      "title": "Bildschirm teilen",
      "announcement": "Wählen Sie den zu teilenden Bildschirm aus"
    },
    "update": {
      "title": "Aktualisierung verfügbar",
      "announcement": "Neue Aktualisierung verfügbar",
      "message": "Eine neue Version der Rocket.Chat Desktop App ist verfügbar!",
      "currentVersion": "Aktuelle Version:",
      "newVersion": "Neue Version:",
      "install": "Update installieren",
      "remindLater": "Später erinnern",
      "skip": "Diese Version überspringen"
    },
    "updateDownloading": {
      "title": "Aktualisierung wird heruntergeladen",
      "message": "Sie werden benachrichtigt, wenn die Aktualisierung bereit zur Installation ist",
      "ok": "OK"
    },
    "updateInstallLater": {
      "title": "Wird später installiert",
      "message": "Die Aktualisierung wird durchgeführt, wenn Sie die App beenden",
      "ok": "OK"
    },
    "updateReady": {
      "title": "Aktualisierung bereit zur Installation",
      "message": "Aktualisierung wurde heruntergeladen",
      "installNow": "Jetzt installieren",
      "installLater": "Später installieren"
    },
    "updateSkip": {
      "title": "Aktualisierung überspringen",
      "message": "Wir werden Sie benachrichtigen, wenn die nächste Aktualisierung verfügbar ist\n Wenn Sie Ihre Meinung ändern, können Sie im Über Menü nach Aktualisierungen suchen.",
      "ok": "OK"
    },
    "selectClientCertificate": {
      "announcement": "Wählen Sie Zertifikat aus",
      "select": "Auswählen",
      "validDates": "Gültig ab {{-validStart,}} zu {{-validExpiry,}}"
    },
    "openingExternalProtocol": {
      "title": "Link mit benutzerdefiniertem Protokoll",
      "message": "{{- protocol }} Link erfordert eine externe Anwendung.",
      "detail": "Der angeforderte Link ist {{- url }} . Möchtest du weiter machen?",
      "dontAskAgain": "Öffnen Sie solche Links immer in der zugehörigen App",
      "yes": "Ja",
      "no": "Nein"
    },
    "allowVideoCallCaptureScreen": {
      "title": "Der Videoanruf versucht, Ihren Bildschirm aufnehmen",
      "message": "Der Videoanruf fragt nach der Erlaubnis, Ihren Bildschirm aufzunehmen.",
      "detail": "Der Videoanrufserver {{- url }} benötigt die Erlaubnis, deinen Bildschirm mit anderen zu teilen.",
      "dontAskAgain": "Lassen Sie immer zu, dass Videoanrufe von diesem Server Ihren Bildschirm erfassen",
      "yes": "Erlauben",
      "no": "Absagen"
    }
  },
  "downloads": {
    "title": "Downloads",
    "notifications": {
      "downloadFinished": "Fertig herunterladen",
      "downloadInterrupted": "Herunterladen unterbrochen",
      "downloadCancelled": "Herunterladen abgebrochen",
      "downloadFailed": "Herunterladen fehlgeschlagen",
      "downloadExpired": "Herunterladen abgelaufen",
      "downloadExpiredMessage": "Bitte versuchen Sie erneut, von der Quelle herunterzuladen."
    },
    "filters": {
      "search": "Suche",
      "server": "Server",
      "mimeType": "Typ",
      "status": "Status",
      "clear": "Filter löschen",
      "all": "Alle",
      "mimes": {
        "images": "Bilder",
        "videos": "Videos",
        "audios": "Audios",
        "texts": "Texte",
        "files": "Dateien"
      },
      "statuses": {
        "paused": "Angehalten",
        "cancelled": "Abgesagt"
      }
    },
    "item": {
      "cancel": "Absagen",
      "copyLink": "Link kopieren",
      "errored": "Herunterladen abgebrochen",
      "pause": "Pause",
      "progressSize": "{{receivedBytes, byteSize}} von {{totalBytes, byteSize}} ({{ratio, percentage}})",
      "remove": "Aus Liste entfernen",
      "resume": "Fortsetzen",
      "retry": "Wiederholen",
      "showInFolder": "Im Ordner anzeigen"
    },
    "showingResults": "Ergebnisse anzeigen {{first}} - {{last}} von {{count}}"
  },
  "certificatesManager": {
    "title": "Zertifikatsmanager",
    "trustedCertificates": "Vertrauenswürdige Zertifikate",
    "notTrustedCertificates": "Nicht vertrauenswürdige Zertifikate",
    "item": {
      "domain": "Domain",
      "actions": "Aktionen",
      "remove": "Entfernen"
    }
  },
  "settings": {
    "title": "Einstellungen",
    "general": "Allgemein",
    "certificates": "Zertifikate",
    "options": {
      "report": {
        "title": "Fehler an Entwickler melden",
        "description": "Melden Sie Fehler anonym an die Entwickler. Zu den freigegebenen Informationen gehören App-Versionsnummer, Betriebssystemtyp, Server-URL, Gerätesprache und Fehlertyp. Es werden keine Inhalte oder Benutzernamen geteilt.",
        "masDescription": "Diese Option ist bei der Installation aus dem Mac App Store deaktiviert, die Fehler werden über den Fehlerberichtsprozess des Mac App Store gemeldet."
      },
      "flashFrame": {
        "title": "Flashframe aktivieren",
        "titleDarwin": "Schalten Sie Dock Bounce bei Alarm um",
        "description": "Lässt das Fenster blinken, um die Aufmerksamkeit des Benutzers zu erregen.",
        "onLinux": "Einige Linux-Distributionen unterstützen diese Funktion nicht.",
        "descriptionDarwin": "Lässt das App-Symbol im Dock hüpfen, um die Aufmerksamkeit des Benutzers zu erregen."
      },
      "hardwareAcceleration": {
        "title": "Hardware-Beschleunigung",
        "description": "Aktiviert die Verwendung der Hardwarebeschleunigung, sofern verfügbar. Die Anwendung wird bei Änderung neu geladen."
      },
      "internalVideoChatWindow": {
        "title": "Öffnen Sie den Video-Chat mit dem Anwendungsfenster",
        "description": "Wenn diese Option aktiviert ist, wird der Video-Chat im Anwendungsfenster anstelle des Standardbrowsers geöffnet. Allerdings wird für <strong>Google Meet</strong> und <strong>Jitsi</strong> die Bildschirmaufzeichnung in Electron-Anwendungen nicht unterstützt, daher werden sie unabhängig von dieser Einstellung immer im Browser geöffnet.",
        "masDescription": "Diese Option ist deaktiviert, wenn sie aus dem Mac App Store installiert wird. Aus Sicherheitsgründen wird der Video-Chat standardmäßig über den Browser geöffnet."
      },
      "minimizeOnClose": {
        "title": "Beim Schließen minimieren",
        "description": "Beim Schließen wird die App minimiert, andernfalls wird die Anwendung beendet. Das Taskleistensymbol muss deaktiviert werden, damit dies wirksam wird."
      },
      "menubar": {
        "title": "Menüleiste",
        "description": "Menüleiste oben im Fenster anzeigen."
      },
      "sidebar": {
        "title": "Seitenleiste",
        "description": "Seitenleiste auf der linken Seite des Fensters mit Serverliste, Downloads und Einstellungen anzeigen."
      },
      "trayIcon": {
<<<<<<< HEAD
        "title": "Taskleistensymbol",
        "description": "Zeigt ein Symbol in der Systemleiste an. Wenn das Taskleistensymbol aktiv ist, wird die App beim Schließen in der Taskleiste minimiert. Andernfalls wird die Anwendung beendet."
      },
      "availableBrowsers": {
        "title": "Standard-Browser",
        "description": "Wählen Sie aus, welcher Browser externe Links aus dieser App öffnen soll. Systemstandard verwendet die Einstellungen Ihres Betriebssystems.",
        "systemDefault": "Systemstandard",
        "loading": "Browser werden geladen...",
        "current": "Aktuell verwendet:"
      },
      "clearPermittedScreenCaptureServers": {
=======
        "title": "Benachrichtigungssymbol",
        "description": "Taskleistensymbol in der Taskleiste anzeigen. Wenn das Taskleistensymbol aktiv ist, wird die App beim Schließen in der Taskleiste ausgeblendet. Andernfalls wird die Anwendung beendet."
      },
      "ntlmCredentials": {
        "title": "NTLM-Anmeldeinformationen",
        "description": "Erlauben Sie die Verwendung von NTLM-Anmeldeinformationen bei der Verbindung mit einem Server.",
        "domains": "Domänen, die die Anmeldeinformationen verwenden werden. Durch Komma getrennt. Verwenden Sie *, um alle Domänen abzugleichen."
      },
      "videoCallWindowPersistence": {
        "title": "Videoanruf-Fensterposition speichern",
        "description": "Position und Größe der Videoanruf-Fenster zwischen Sitzungen speichern und wiederherstellen"
>>>>>>> 3ad0a12e
      }
    }
  },
  "error": {
    "authNeeded": "Auth benötigt, probieren Sie <strong>{{- auth}}</strong>",
    "connectTimeout": "Zeitüberschreitung beim Verbindungsaufbau",
    "differentCertificate": "Zertifikat unterscheidet sich vom Vorigen.\n\n {{- detail}}",
    "noValidServerFound": "Kein gültiger Server unter dieser URL gefunden",
    "offline": "Überprüfen Sie Ihre Internetverbindung!"
  },
  "landing": {
    "invalidUrl": "Ungültige url",
    "validating": "Validieren...",
    "inputUrl": "Server URL eingeben",
    "connect": "Verbinden"
  },
  "menus": {
    "about": "Über {{- appName}}",
    "addNewServer": "&Neuen server hinzufügen",
    "back": "&Der Rücken",
    "clearTrustedCertificates": "Vertraute zertifikate löschen",
    "close": "Schließen",
    "copy": "&Kopieren",
    "cut": "&Ausschneiden",
    "disableGpu": "GPU deaktivieren",
    "documentation": "Dokumentation",
    "downloads": "Downloads",
    "settings": "Einstellungen",
    "editMenu": "&Bearbeiten",
    "fileMenu": "&Datei",
    "forward": "&Nach vorne",
    "helpMenu": "&Hilfe",
    "hide": "Ausblenden {{- appName}}",
    "learnMore": "Mehr erfahren",
    "minimize": "Minimieren",
    "openDevTools": "&DevTools öffnen",
    "openDevToolsOnAllWindows": "Öffnen Sie &DevTools in allen Fenstern",
    "paste": "&Einfügen",
    "quit": "{{- appName}} &beenden",
    "redo": "Wieder&holen",
    "reload": "&Neu laden",
    "reportIssue": "Problem melden",
    "resetAppData": "Appdaten löschen",
    "resetZoom": "Originalgröße",
    "selectAll": "Alle auswählen",
    "services": "Dienstleistungen",
    "showFullScreen": "Vollbildmodus",
    "showMenuBar": "MenuBar",
    "showOnUnreadMessage": "Bei ungelesenen Nachrichten anzeigen",
    "showServerList": "Server liste",
    "showTrayIcon": "Symbole in menüleiste",
    "toggleDevTools": "&DevTools ein-/ausblenden",
    "undo": "Wider&rufen",
    "unhide": "Zeige alles",
    "viewMenu": "Darstellung",
    "windowMenu": "&Fenster",
    "zoomIn": "Vergrößern",
    "zoomOut": "Verkleinern"
  },
  "loadingError": {
    "title": "Server konnte nicht geladen werden",
    "announcement": "Houston, we have a problem",
    "reload": "Neu laden"
  },
  "selfxss": {
    "title": "Halt!",
    "description": "Dies ist eine Browserfunktion, die für Entwickler gedacht ist. Wenn Ihnen jemand gesagt hat, dass Sie hier etwas kopieren und einfügen sollen, um eine Rocket.Chat-Funktion zu aktivieren, oder \"hack\" das Konto einer anderen Person, ist dies ein Betrug und verschafft dieser Person Zugriff auf Ihr Rocket.Chat-Konto.",
    "moreInfo": "Weitere Informationen finden Sie unter https://go.rocket.chat/i/xss."
  },
  "sidebar": {
    "addNewServer": "Neuen Server hinzufügen",
    "downloads": "Downloads",
    "settings": "Einstellungen",
    "item": {
      "reload": "Server neu laden",
      "remove": "Server entfernen",
      "openDevTools": "DevTools öffnen",
      "clearCache": "Cache leeren",
      "clearStorageData": "Speicherdaten löschen"
    }
  },
  "touchBar": {
    "formatting": "Formatierung",
    "selectServer": "Server auswählen"
  },
  "tray": {
    "menu": {
      "show": "Anzeigen",
      "hide": "Ausblenden",
      "quit": "Beenden"
    },
    "tooltip": {
      "noUnreadMessage": "{{- appName}}: keine ungelesene Nachricht",
      "unreadMention": "{{- appName}}: Sie haben eine ungelesene Erwähnung/Direktnachricht",
      "unreadMention_plural": "{{- appName}}: you have {{- count}} ungelesene Erwähnungen/Direktnachrichten",
      "unreadMessage": "{{- appName}}: Sie haben ungelesene Nachrichten"
    },
    "balloon": {
      "stillRunning": {
        "title": "{{- appName}} läuft noch",
        "content": "{{- appName }} ist so eingestellt, dass es in der Taskleiste/im Benachrichtigungsbereich ausgeführt wird."
      }
    }
  },
  "taskbar": {
    "unreadMessage": "Ungelesene Nachrichten",
    "unreadMention": "Ungelesene Erwähnungen",
    "noUnreadMessage": "Keine ungelesenen Nachrichten"
  },
  "screenSharing": {
    "permissionDenied": "Bildschirmaufnahme-Berechtigung verweigert",
    "permissionRequired": "Die Bildschirmaufnahme-Berechtigung ist erforderlich, um Ihren Bildschirm zu teilen.",
    "permissionInstructions": "Bitte aktivieren Sie diese in den Systemeinstellungen und versuchen Sie es erneut.",
    "title": "Bildschirm teilen",
    "entireScreen": "Ihr gesamter Bildschirm",
    "applicationWindow": "Anwendungsfenster",
    "noScreensFound": "Keine Bildschirme gefunden",
    "noWindowsFound": "Keine Fenster gefunden",
    "cancel": "Abbrechen",
    "share": "Teilen"
  }
}<|MERGE_RESOLUTION|>--- conflicted
+++ resolved
@@ -201,7 +201,6 @@
         "description": "Seitenleiste auf der linken Seite des Fensters mit Serverliste, Downloads und Einstellungen anzeigen."
       },
       "trayIcon": {
-<<<<<<< HEAD
         "title": "Taskleistensymbol",
         "description": "Zeigt ein Symbol in der Systemleiste an. Wenn das Taskleistensymbol aktiv ist, wird die App beim Schließen in der Taskleiste minimiert. Andernfalls wird die Anwendung beendet."
       },
@@ -212,11 +211,6 @@
         "loading": "Browser werden geladen...",
         "current": "Aktuell verwendet:"
       },
-      "clearPermittedScreenCaptureServers": {
-=======
-        "title": "Benachrichtigungssymbol",
-        "description": "Taskleistensymbol in der Taskleiste anzeigen. Wenn das Taskleistensymbol aktiv ist, wird die App beim Schließen in der Taskleiste ausgeblendet. Andernfalls wird die Anwendung beendet."
-      },
       "ntlmCredentials": {
         "title": "NTLM-Anmeldeinformationen",
         "description": "Erlauben Sie die Verwendung von NTLM-Anmeldeinformationen bei der Verbindung mit einem Server.",
@@ -225,7 +219,10 @@
       "videoCallWindowPersistence": {
         "title": "Videoanruf-Fensterposition speichern",
         "description": "Position und Größe der Videoanruf-Fenster zwischen Sitzungen speichern und wiederherstellen"
->>>>>>> 3ad0a12e
+      },
+      "clearPermittedScreenCaptureServers": {
+        "title": "Erlaubte Bildschirmaufnahmeserver löschen",
+        "description": "Löschen Sie Server, die Bildschirme von dieser App erfassen dürfen"
       }
     }
   },
