import type { Certificate } from 'electron';

import type { Download } from '../downloads/common';
import type { Server } from '../servers/common';
import type { WindowState } from '../ui/common';

type PersistableValues_0_0_0 = {
  currentServerUrl: string;
  currentView: 'add-new-server' | null;
  doCheckForUpdatesOnStartup: boolean;
  allowedJitsiServers: Record<string, boolean>;
  externalProtocols: Record<string, boolean>;
  isEachUpdatesSettingConfigurable: boolean;
  isMenuBarEnabled: boolean;
  isShowWindowOnUnreadChangedEnabled: boolean;
  isSideBarEnabled: boolean;
  isTrayIconEnabled: boolean;
  isUpdatingEnabled: boolean;
  rootWindowState: WindowState;
  servers: Server[];
  skippedUpdateVersion: string | null;
  trustedCertificates: Record<Server['url'], Certificate['fingerprint']>;
  notTrustedCertificates: Record<Server['url'], Certificate['fingerprint']>;
};

type PersistableValues_3_1_0 = Omit<
  PersistableValues_0_0_0,
  'currentServerUrl' | 'currentView'
> & {
  currentView?:
    | Exclude<PersistableValues_0_0_0['currentView'], null>
    | { url: string }
    | 'downloads'
    | 'settings';
  downloads?: Record<Download['itemId'], Download>;
};
type PersistableValues_3_5_0 = PersistableValues_3_1_0 & {
  isReportEnabled: boolean;
  isFlashFrameEnabled: boolean;
  isInternalVideoChatWindowEnabled: boolean;
};

type PersistableValues_3_7_9 = PersistableValues_3_5_0 & {
  isMinimizeOnCloseEnabled: boolean;
};

type PersistableValues_3_8_1 = PersistableValues_3_7_9;

type PersistableValues_3_8_4 = PersistableValues_3_8_1 & {
  isAddNewServersEnabled: boolean;
};

type PersistableValues_3_8_7 = PersistableValues_3_8_4 & {
  isHardwareAccelerationEnabled: boolean;
};

type PersistableValues_3_8_9 = PersistableValues_3_8_7;

type PersistableValues_3_8_12 = PersistableValues_3_8_9 & {
  hasHideOnTrayNotificationShown: boolean;
};

type PersistableValues_3_9_6 = PersistableValues_3_8_12 & {
  lastSelectedServerUrl: string;
  allowedNTLMCredentialsDomains: string | null;
  isNTLMCredentialsEnabled: boolean;
};

type PersistableValues_4_1_0 = PersistableValues_3_9_6 & {
  mainWindowTitle: string | null;
  machineTheme: string | null;
};

type PersistableValues_4_2_0 = PersistableValues_4_1_0 & {
  selectedBrowser: string | null;
};

type PersistableValues_4_4_0 = PersistableValues_4_2_0 & {
  isDeveloperModeEnabled: boolean;
};

type PersistableValues_4_5_0 = PersistableValues_4_4_0 & {
  updateChannel: string;
};

type PersistableValues_4_7_2 = PersistableValues_4_5_0 & {
  isVideoCallDevtoolsAutoOpenEnabled: boolean;
};

type PersistableValues_4_9_0 = PersistableValues_4_7_2 & {
<<<<<<< HEAD
  isTransparentWindowEnabled: boolean;
=======
  isVideoCallScreenCaptureFallbackEnabled: boolean;
>>>>>>> 06c77658
};

export type PersistableValues = Pick<
  PersistableValues_4_9_0,
  keyof PersistableValues_4_9_0
>;

export const migrations = {
  '>=3.1.0': (before: PersistableValues_0_0_0): PersistableValues_3_1_0 => {
    const { currentServerUrl, ...rest } = before;

    return {
      ...rest,
      currentView: currentServerUrl
        ? { url: currentServerUrl }
        : rest.currentView ?? 'add-new-server',
      downloads: {},
    };
  },
  '>=3.5.0': (before: PersistableValues_3_1_0): PersistableValues_3_5_0 => ({
    ...before,
    isReportEnabled: true,
    isInternalVideoChatWindowEnabled: true,
    isFlashFrameEnabled:
      process.platform === 'win32' || process.platform === 'darwin',
  }),
  '>=3.7.9': (before: PersistableValues_3_5_0): PersistableValues_3_7_9 => ({
    ...before,
    isMinimizeOnCloseEnabled: process.platform === 'win32',
  }),
  '>=3.8.0': (before: PersistableValues_3_7_9): PersistableValues_3_8_1 => ({
    ...before,
    isReportEnabled: !process.mas,
  }),
  '>=3.8.4': (before: PersistableValues_3_8_1): PersistableValues_3_8_4 => ({
    ...before,
    isInternalVideoChatWindowEnabled: !process.mas,
    isAddNewServersEnabled: true,
  }),
  '>=3.8.7': (before: PersistableValues_3_8_4): PersistableValues_3_8_7 => ({
    ...before,
    isHardwareAccelerationEnabled: true,
  }),
  '>=3.8.9': (before: PersistableValues_3_8_7): PersistableValues_3_8_9 => ({
    ...before,
    isAddNewServersEnabled: true,
  }),
  '>=3.8.12': (before: PersistableValues_3_8_9): PersistableValues_3_8_12 => ({
    ...before,
    hasHideOnTrayNotificationShown: false,
  }),
  '>=3.9.6': (before: PersistableValues_3_8_12): PersistableValues_3_9_6 => ({
    ...before,
    isNTLMCredentialsEnabled: false,
    allowedNTLMCredentialsDomains: null,
    lastSelectedServerUrl: '',
  }),
  '>=4.1.0': (before: PersistableValues_3_9_6): PersistableValues_4_1_0 => ({
    ...before,
    mainWindowTitle: 'Rocket.Chat',
    machineTheme: 'light',
  }),
  '>=4.2.0': (before: PersistableValues_4_1_0): PersistableValues_4_2_0 => ({
    ...before,
    selectedBrowser: null,
  }),
  '>=4.4.0': (before: PersistableValues_4_2_0): PersistableValues_4_4_0 => ({
    ...before,
    isDeveloperModeEnabled: false,
  }),
  '>=4.5.0': (before: PersistableValues_4_4_0): PersistableValues_4_5_0 => ({
    ...before,
    updateChannel: 'latest',
  }),
<<<<<<< HEAD
  '>=4.9.0': (before: PersistableValues_4_7_2): PersistableValues_4_9_0 => ({
    ...before,
    isTransparentWindowEnabled: false,
=======
  '>=4.7.2': (before: PersistableValues_4_5_0): PersistableValues_4_7_2 => ({
    ...before,
    isVideoCallDevtoolsAutoOpenEnabled: false,
  }),
  '>=4.9.0': (before: PersistableValues_4_7_2): PersistableValues_4_9_0 => ({
    ...before,
    isVideoCallScreenCaptureFallbackEnabled: false,
>>>>>>> 06c77658
  }),
};<|MERGE_RESOLUTION|>--- conflicted
+++ resolved
@@ -88,11 +88,8 @@
 };
 
 type PersistableValues_4_9_0 = PersistableValues_4_7_2 & {
-<<<<<<< HEAD
   isTransparentWindowEnabled: boolean;
-=======
   isVideoCallScreenCaptureFallbackEnabled: boolean;
->>>>>>> 06c77658
 };
 
 export type PersistableValues = Pick<
@@ -167,18 +164,13 @@
     ...before,
     updateChannel: 'latest',
   }),
-<<<<<<< HEAD
-  '>=4.9.0': (before: PersistableValues_4_7_2): PersistableValues_4_9_0 => ({
-    ...before,
-    isTransparentWindowEnabled: false,
-=======
   '>=4.7.2': (before: PersistableValues_4_5_0): PersistableValues_4_7_2 => ({
     ...before,
     isVideoCallDevtoolsAutoOpenEnabled: false,
   }),
   '>=4.9.0': (before: PersistableValues_4_7_2): PersistableValues_4_9_0 => ({
     ...before,
+    isTransparentWindowEnabled: false,
     isVideoCallScreenCaptureFallbackEnabled: false,
->>>>>>> 06c77658
   }),
 };