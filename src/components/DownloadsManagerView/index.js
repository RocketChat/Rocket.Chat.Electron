--- conflicted
+++ resolved
@@ -1,10 +1,5 @@
-<<<<<<< HEAD
 import { Box, Grid, SearchInput, Select, Icon, Button, Tabs } from '@rocket.chat/fuselage';
 import { useLocalStorage, useMutableCallback } from '@rocket.chat/fuselage-hooks';
-=======
-import { Box, Grid, SearchInput, Select, Icon, Button, Tabs, Tooltip } from '@rocket.chat/fuselage';
-import { useLocalStorage } from '@rocket.chat/fuselage-hooks';
->>>>>>> a69a2854
 // import { useTranslation } from 'react-i18next';
 import React, { useState, useEffect, useMemo, useCallback } from 'react';
 import { useSelector } from 'react-redux';
@@ -24,14 +19,9 @@
 
 	// Downloads Array
 	const [downloads, setDownloads] = useState([]);
-<<<<<<< HEAD
 	const [modal, setModal] = useState();
 
 	const [tab, setTab] = useLocalStorage('download-tab', STATUS.ALL);
-=======
-
-	const [tab, setTab] = useLocalStorage('download-tab', 'All Downloads');
->>>>>>> a69a2854
 	const [searchVal, setSearchVal] = useState('');
 	const [serverVal, setServerVal] = useLocalStorage('download-server', '');
 	const [typeVal, setTypeVal] = useLocalStorage('download-type', '');
@@ -46,15 +36,9 @@
 		if (tab !== event.target.innerText) {
 			setTab(event.target.innerText);
 		}
-<<<<<<< HEAD
 	});
 
 	const handleLayout = useMutableCallback(() => {
-=======
-	};
-
-	const handleLayout = () => {
->>>>>>> a69a2854
 		if (layout === 'compact') {
 			setLayout('expanded');
 		} else {
@@ -120,6 +104,7 @@
 			setDownloads(newDownloads);
 			ipcRenderer.send('remove', itemId);
 		};
+
 		if (isRetry) {
 			clear();
 			return;
@@ -178,7 +163,6 @@
 	}, [searchVal, downloads, tab, serverVal, typeVal]);
 
 
-<<<<<<< HEAD
 	return <>
 		<Wrapper isVisible={ isVisible }>
 			<Box p='x24'>
@@ -197,74 +181,31 @@
 							<Tabs.Item selected={ tab === STATUS.PAUSED } onClick={ handleTabChange }>Paused</Tabs.Item>
 							<Tabs.Item selected={ tab === STATUS.CANCELLED } onClick={ handleTabChange }>Cancelled</Tabs.Item>
 						</Tabs>
-=======
-	return <Wrapper isVisible={ isVisible }>
-		<Box p='x24'>
-
-			<Grid xl={ true } >
-				<Grid.Item xl={ 10 }>
-					<Box>
-						<Box fontSize='x32' lineHeight='2'>Downloads</Box>
-						<Box fontSize='x20' lineHeight='2' color='info'>See all your downloads here</Box>
-					</Box>
-				</Grid.Item>
-
-				<Grid.Item xl={ 12 }>
-					<Tabs>
-						<Tabs.Item selected={ tab === 'All Downloads' } onClick={ handleTabChange }>All Downloads</Tabs.Item>
-						<Tabs.Item selected={ tab === 'Paused' } onClick={ handleTabChange }>Paused</Tabs.Item>
-						<Tabs.Item selected={ tab === 'Cancelled' } onClick={ handleTabChange }>Cancelled</Tabs.Item>
-					</Tabs>
-				</Grid.Item>
-
-				<Grid.Item xl={ 12 } style={ { display: 'flex', justifyContent: 'space-between', alignItems: 'center' } }>
-					<Grid.Item xl={ 3 } sm={ 2 } >
-						<SearchInput width='150px' onChange={ handleSearch } placeholder='Search' addon={ <Icon name='send' size='x20' /> } />
->>>>>>> a69a2854
-					</Grid.Item>
-
-					<Grid.Item xl={ 3 } sm={ 2 } >
-						<Select width='100%' onChange={ handleServerFilter } placeholder='Filter by Server' options={ options } />
-
-<<<<<<< HEAD
+					</Grid.Item>
+
+					<Grid.Item xl={ 12 } style={ { display: 'flex', justifyContent: 'space-between', alignItems: 'center' } }>
+						<Grid.Item xl={ 3 } sm={ 2 } >
+							<SearchInput width='150px' onChange={ handleSearch } placeholder='Search' addon={ <Icon name='send' size='x20' /> } />
+						</Grid.Item>
+
 						<Grid.Item xl={ 3 } sm={ 2 } >
 							<Select width='100%' onChange={ handleServerFilter } placeholder='Filter by Server' options={ serverOptions } />
-=======
-					</Grid.Item>
->>>>>>> a69a2854
-
-					<Grid.Item xl={ 2 } sm={ 2 } >
-						<Select width='100%' onChange={ handleMimeFilter } placeholder='Filter by File type' options={ fileTypes } />
-					</Grid.Item>
-
-					<Grid.Item xl={ 1 } sm={ 1 } >
-						<Box width='100%' textAlign='end'>
-							<Button ghost onClick={ handleLayout }>
-								<Icon name='medium-view' size='x32' />
-								<Box>Change View</Box>
-							</Button>
-						</Box>
-
-<<<<<<< HEAD
+
+						</Grid.Item>
+
+						<Grid.Item xl={ 2 } sm={ 2 } >
+							<Select width='100%' onChange={ handleMimeFilter } placeholder='Filter by File type' options={ fileTypes } />
+						</Grid.Item>
+
 						<Grid.Item xl={ 1 } sm={ 1 } >
 							<Box width='100%' textAlign='end'>
 								<Button ghost onClick={ handleLayout }>
 									<Icon name={ layout === 'compact' ? 'extended-view' : 'condensed-view' } size='x32' title='Change Downloads View' />
 								</Button>
 							</Box>
-=======
-					</Grid.Item>
->>>>>>> a69a2854
-
-					<Grid.Item xl={ 1 } sm={ 1 } className='tooltip' >
-						<Button ghost onClick={ clearAll }>
-							<Icon name='trash' size='x32' />
-							<Box>Delete All</Box>
-						</Button>
-					</Grid.Item>
-				</Grid.Item>
-
-<<<<<<< HEAD
+
+						</Grid.Item>
+
 						<Grid.Item xl={ 1 } sm={ 1 } className='tooltip' >
 							<Button ghost onClick={ handleClearAll }>
 								<Icon name='trash' size='x32' title='Remove All' />
@@ -283,10 +224,10 @@
 							}
 							timeHeading = new Date(downloadItem.itemId).toDateString();
 							return (
-								<React.Fragment key={ downloadItem.itemId }>
-									{ <Box fontSize='x16' color='info' alignSelf='start'>{ timeHeading }</Box> }
-									<DownloadItem mb='x16' { ...downloadItem } updateDownloads={ updateDownloads }  layout={ layout } handleFileOpen={ handleFileOpen } clear={ handleClear } />
-								</React.Fragment>
+								<>
+									{ <Box fontSize='x16' color='info' alignSelf='start'>{ timeHeading }</Box>}
+									<DownloadItem mb='x16' { ...downloadItem } updateDownloads={ updateDownloads } key={ downloadItem.itemId } layout={ layout } handleFileOpen={ handleFileOpen } clear={ handleClear } />
+								</>
 							);
 						}) }
 					</Grid.Item>
@@ -294,57 +235,4 @@
 				</Grid>
 			</Box>
 		</Wrapper>{ modal }</>;
-=======
-				{/* <Grid.Item sm={ 8 } style={  }>
-					<Grid.Item sm={ 2 }>
-						<Box >File Name</Box>
-					</Grid.Item>
-					<Grid.Item sm={ 1 }>
-						<Box >Server Title</Box>
-					</Grid.Item>
-					<Grid.Item sm={ 1 }>
-						<Box >File Size</Box>
-					</Grid.Item>
-					<Grid.Item sm={ 1 }>
-						<Box >Speed</Box>
-					</Grid.Item>
-					<Grid.Item sm={ 1 }>
-						<Box >Progress</Box>
-					</Grid.Item>
-					<Grid.Item sm={ 1 }>
-						<Box >Date</Box>
-					</Grid.Item>
-					<Grid.Item sm={ 1 }>
-						<Box >Remove</Box>
-					</Grid.Item>
-
-				</Grid.Item>
-
-				<Grid.Item sm={ 8 }>
-						<Divider />
-				</Grid.Item> */}
-
-				<Grid.Item xl={ 12 } style={ { display: 'flex', flexDirection: 'column', alignItems: 'center' } }>
-					{/* Download Item List */ }
-					{ filteredDownloads.map((downloadItem) => {
-						// Condition for Data Headings
-						if (!timeHeading) {
-							timeHeading = new Date(downloadItem.itemId).toDateString();
-						} else if (timeHeading === new Date(downloadItem.itemId).toDateString()) {
-							return <DownloadItem { ...downloadItem } updateDownloads={ updateDownloads } key={ downloadItem.itemId } layout={ layout } handleFileOpen={ handleFileOpen } clear={ clear } />;
-						}
-						timeHeading = new Date(downloadItem.itemId).toDateString();
-						return (
-							<>
-								<Box fontSize='x16' color='info' alignSelf='start'>{ timeHeading }</Box>
-								<DownloadItem mb='x16' { ...downloadItem } updateDownloads={ updateDownloads } key={ downloadItem.itemId } layout={ layout } handleFileOpen={ handleFileOpen } clear={ clear } />
-							</>
-						);
-					}) }
-				</Grid.Item>
-
-			</Grid>
-		</Box>
-	</Wrapper>;
->>>>>>> a69a2854
 }