--- conflicted
+++ resolved
@@ -1,5 +1,30 @@
 {
-<<<<<<< HEAD
+  "serverInfo": {
+    "title": "Serverinformasjon",
+    "urlLabel": "URL:",
+    "versionLabel": "Versjon:",
+    "unknown": "Ukjent",
+    "exchangeUrlLabel": "Outlook Exchange URL:",
+    "supportedVersionsTitle": "Støttede versjoner",
+    "statusLabel": "Status:",
+    "status": {
+      "loading": "Laster...",
+      "error": "Kunne ikke laste",
+      "loaded": "Lastet",
+      "idle": "Inaktiv",
+      "from": "fra {{source}}"
+    },
+    "supported": {
+      "unknown": "Ukjent",
+      "expiring": "Utløper snart",
+      "yes": "Ja",
+      "no": "Nei"
+    },
+    "expiration": {
+      "label": "Utløpsdato:",
+      "expiresOn": "Utløper {{date}}"
+    }
+  },
   "settings": {
     "title": "Innstillinger",
     "general": "Generelt",
@@ -25,32 +50,5 @@
     "unlock": "Lås opp",
     "incorrect": "Feil passord",
     "unlockFailed": "Kunne ikke låse opp"
-=======
-  "serverInfo": {
-    "title": "Serverinformasjon",
-    "urlLabel": "URL:",
-    "versionLabel": "Versjon:",
-    "unknown": "Ukjent",
-    "exchangeUrlLabel": "Outlook Exchange URL:",
-    "supportedVersionsTitle": "Støttede versjoner",
-    "statusLabel": "Status:",
-    "status": {
-      "loading": "Laster...",
-      "error": "Kunne ikke laste",
-      "loaded": "Lastet",
-      "idle": "Inaktiv",
-      "from": "fra {{source}}"
-    },
-    "supported": {
-      "unknown": "Ukjent",
-      "expiring": "Utløper snart",
-      "yes": "Ja",
-      "no": "Nei"
-    },
-    "expiration": {
-      "label": "Utløpsdato:",
-      "expiresOn": "Utløper {{date}}"
-    }
->>>>>>> 98551b76
   }
 }