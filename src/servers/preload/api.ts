import {
  createNotification,
  destroyNotification,
} from '../../notifications/preload';
import {
  getOutlookEvents,
  setOutlookExchangeUrl,
  hasOutlookCredentials,
  clearOutlookCredentials,
  setUserToken,
} from '../../outlookCalendar/preload';
import type { OutlookEventsResponse } from '../../outlookCalendar/type';
import { setUserPresenceDetection } from '../../userPresence/preload';
import type { Server } from '../common';
import { setBadge } from './badge';
import { writeTextToClipboard } from './clipboard';
import { setFavicon } from './favicon';
import { setGitCommitHash } from './gitCommitHash';
import type { videoCallWindowOptions } from './internalVideoChatWindow';
import {
  getInternalVideoChatWindowEnabled,
  openInternalVideoChatWindow,
} from './internalVideoChatWindow';
import {
  setBackground,
  setServerVersionToSidebar,
  setSidebarCustomTheme,
} from './sidebar';
import { setTitle } from './title';
import { setUrlResolver } from './urls';
import { setUserLoggedIn } from './userLoggedIn';
import { setVersion } from './version';
import { setWorkspaceUID } from './workspaceUID';

type ServerInfo = {
  version: string;
};

export let serverInfo: ServerInfo;
let cb = (_serverInfo: ServerInfo): void => undefined;

export type RocketChatDesktopAPI = {
  onReady: (cb: (serverInfo: ServerInfo) => void) => void;
  setServerInfo: (serverInfo: ServerInfo) => void;
  setUrlResolver: (getAbsoluteUrl: (relativePath?: string) => string) => void;
  setBadge: (badge: Server['badge']) => void;
  setFavicon: (faviconUrl: string) => void;
  setBackground: (imageUrl: string) => void;
  setSidebarCustomTheme: (customTheme: string) => void;
  setTitle: (title: string) => void;
  setUserLoggedIn: (userLoggedIn: boolean) => void;
  setUserPresenceDetection: (options: {
    isAutoAwayEnabled: boolean;
    idleThreshold: number | null;
    setUserOnline: (online: boolean) => void;
  }) => void;
  createNotification: (
    options: NotificationOptions & {
      canReply?: boolean;
      title: string;
      onEvent: (eventDescriptor: { type: string; detail: unknown }) => void;
    }
  ) => Promise<unknown>;
  destroyNotification: (id: unknown) => void;
  getInternalVideoChatWindowEnabled: () => boolean;
  openInternalVideoChatWindow: (
    url: string,
    options: videoCallWindowOptions
  ) => void;
  setGitCommitHash: (gitCommitHash: string) => void;
  writeTextToClipboard: (text: string) => void;
  getOutlookEvents: (date: Date) => Promise<OutlookEventsResponse>;
  setOutlookExchangeUrl: (url: string, userId: string) => void;
  hasOutlookCredentials: () => Promise<boolean>;
  clearOutlookCredentials: () => void;
  setUserToken: (token: string, userId: string) => void;
  setWorkspaceUID: (workspaceUID: string) => void;
  setVersion: (version: string) => void;
};

export const RocketChatDesktop: RocketChatDesktopAPI = {
  onReady: (c) => {
    if (serverInfo) {
      c(serverInfo);
    }
    cb = c;
  },
  setServerInfo: (_serverInfo) => {
    serverInfo = _serverInfo;
    cb(_serverInfo);
    setServerVersionToSidebar(_serverInfo.version);
  },
  setUrlResolver,
  setBadge,
  setFavicon,
  setBackground,
  setTitle,
  setUserPresenceDetection,
  setUserLoggedIn,
  createNotification,
  destroyNotification,
  getInternalVideoChatWindowEnabled,
  openInternalVideoChatWindow,
  setGitCommitHash,
  writeTextToClipboard,
  getOutlookEvents,
  setOutlookExchangeUrl,
  hasOutlookCredentials,
  clearOutlookCredentials,
  setUserToken,
<<<<<<< HEAD
  setWorkspaceUID,
  setVersion,
=======
  setSidebarCustomTheme,
>>>>>>> df33261e
};<|MERGE_RESOLUTION|>--- conflicted
+++ resolved
@@ -108,10 +108,7 @@
   hasOutlookCredentials,
   clearOutlookCredentials,
   setUserToken,
-<<<<<<< HEAD
   setWorkspaceUID,
   setVersion,
-=======
   setSidebarCustomTheme,
->>>>>>> df33261e
 };