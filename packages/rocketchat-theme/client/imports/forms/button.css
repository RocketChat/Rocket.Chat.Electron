.rc-button {
<<<<<<< HEAD
	&:not([disabled]):hover {
		opacity: 0.6;
	}

	& > svg {
		font-size: 20px;
		fill: currentColor;
		margin: 0 5px;
	}

	display: flex;

	min-height: 40px;
=======
>>>>>>> 9dc9db34
	margin: 0.5rem 0;
	padding: var(--button-padding);

	cursor: pointer;
<<<<<<< HEAD
	transition: opacity 0.3s, background-color 0.3s, color 0.3s;
	text-align: center;

	color: #000000;
=======
	transition: background-color 0.3s;
	text-align: center;
>>>>>>> 9dc9db34

	border-width: var(--button-border-width);
	border-style: solid;
	border-color: #000000;

	border-radius: var(--button-border-radius);
	background-color: transparent;

	font-size: var(--button-text-size);

	align-items: center;
	justify-content: center;

	&:disabled {
		cursor: default;

		color: var(--button-disabled-text-color);
		border: 0;
		border-color: var(--button-disabled-background);
		background-color: var(--button-disabled-background);
	}

	&--nude {
		border: none;
		background: inherit;
	}

	&--invisible {
		visibility: hidden;
	}

	&--primary {
		color: var(--button-primary-text-color);
		border: 0;
		background-color: var(--button-primary-background);
	}

<<<<<<< HEAD
	&--primary.rc-button--outline {
		color: var(--button-primary-background);
		border-color: var(--button-primary-background);
	}

	&--secondary {
		color: var(--button-secondary-text-color);
		border: 0;
		border-color: var(--button-secondary-background);
		background-color: var(--button-secondary-background);
	}

	&--secondary.rc-button--outline {
		color: var(--button-secondary-background);
		border-color: var(--button-secondary-background);
=======
	&--secondary {
		border: 0;
>>>>>>> 9dc9db34
	}

	&--cancel {
		color: var(--button-primary-text-color);
		border: 0;
<<<<<<< HEAD
		border-color: var(--button-cancel-color);
		background-color: var(--button-cancel-color);
	}

	&--cancel.rc-button--outline {
		color: var(--button-cancel-color);
		border-color: var(--button-cancel-color);
=======
>>>>>>> 9dc9db34
	}

	&--small {
		padding: var(--button-padding-small);
	}

	&--square {
		display: flex;
		flex: 0 0 var(--button-square-size);

		margin: 0;
		padding: 0;
		align-items: center;
		justify-content: center;
	}

	&--outline {
		border-width: 2px;
		border-style: solid;
		background: transparent;
	}

	&.loading {
		position: relative;

		padding-right: calc(3 * 0.782rem);

		transition: padding-right 0.3s;

		&::before {
			position: absolute;
			top: 25%;
			right: 0.782rem;

			display: block;

			width: 20px;
			height: 20px;

			content: "";
			animation: spin 1s infinite cubic-bezier(0.14, 0.48, 0.45, 0.63);

			border: 0.15rem solid rgba(127, 127, 127, 0.5);
			border-top-color: white;
			border-radius: 50%;
		}
	}
}

@media (width < 780px) {
	.rc-button--full {
		width: 100%;
	}
}<|MERGE_RESOLUTION|>--- conflicted
+++ resolved
@@ -1,5 +1,4 @@
 .rc-button {
-<<<<<<< HEAD
 	&:not([disabled]):hover {
 		opacity: 0.6;
 	}
@@ -13,21 +12,14 @@
 	display: flex;
 
 	min-height: 40px;
-=======
->>>>>>> 9dc9db34
 	margin: 0.5rem 0;
 	padding: var(--button-padding);
 
 	cursor: pointer;
-<<<<<<< HEAD
 	transition: opacity 0.3s, background-color 0.3s, color 0.3s;
 	text-align: center;
 
 	color: #000000;
-=======
-	transition: background-color 0.3s;
-	text-align: center;
->>>>>>> 9dc9db34
 
 	border-width: var(--button-border-width);
 	border-style: solid;
@@ -65,7 +57,6 @@
 		background-color: var(--button-primary-background);
 	}
 
-<<<<<<< HEAD
 	&--primary.rc-button--outline {
 		color: var(--button-primary-background);
 		border-color: var(--button-primary-background);
@@ -81,16 +72,11 @@
 	&--secondary.rc-button--outline {
 		color: var(--button-secondary-background);
 		border-color: var(--button-secondary-background);
-=======
-	&--secondary {
-		border: 0;
->>>>>>> 9dc9db34
 	}
 
 	&--cancel {
 		color: var(--button-primary-text-color);
 		border: 0;
-<<<<<<< HEAD
 		border-color: var(--button-cancel-color);
 		background-color: var(--button-cancel-color);
 	}
@@ -98,8 +84,6 @@
 	&--cancel.rc-button--outline {
 		color: var(--button-cancel-color);
 		border-color: var(--button-cancel-color);
-=======
->>>>>>> 9dc9db34
 	}
 
 	&--small {
