import { ToggleSwitch, Field } from '@rocket.chat/fuselage';
<<<<<<< HEAD
import type { ChangeEvent, Dispatch, FC } from 'react';
import React, { useCallback } from 'react';
import { useTranslation } from 'react-i18next';
=======
import React, { ChangeEvent, Dispatch, FC, useCallback } from 'react';
import { Trans, useTranslation } from 'react-i18next';
>>>>>>> 6e4988a4
import { useDispatch, useSelector } from 'react-redux';

import type { RootAction } from '../../../../store/actions';
import type { RootState } from '../../../../store/rootReducer';
import { SETTINGS_SET_INTERNALVIDEOCHATWINDOW_OPT_IN_CHANGED } from '../../../actions';

type Props = {
  className?: string;
};

export const InternalVideoChatWindow: FC<Props> = (props) => {
  const isInternalVideoChatWindowEnabled = useSelector(
    ({ isInternalVideoChatWindowEnabled }: RootState) =>
      isInternalVideoChatWindowEnabled
  );
  const dispatch = useDispatch<Dispatch<RootAction>>();
  const { t } = useTranslation();
  const handleChange = useCallback(
    (event: ChangeEvent<HTMLInputElement>) => {
      const isChecked = event.currentTarget.checked;
      dispatch({
        type: SETTINGS_SET_INTERNALVIDEOCHATWINDOW_OPT_IN_CHANGED,
        payload: isChecked,
      });
    },
    [dispatch]
  );

  return (
    <Field className={props.className}>
      <Field.Row>
        <ToggleSwitch
          disabled={process.mas}
          onChange={handleChange}
          checked={isInternalVideoChatWindowEnabled}
        />
        <Field.Label htmlFor='toggle-switch'>
          {t('settings.options.internalVideoChatWindow.title')}
        </Field.Label>
      </Field.Row>
      <Field.Row>
        {process.mas ? (
          <Field.Hint>
            {t('settings.options.internalVideoChatWindow.masDescription')}
          </Field.Hint>
        ) : (
          <Field.Hint>
            <Trans
              i18nKey='settings.options.internalVideoChatWindow.description'
              t={t}
            >
              When set Video Chat will be opened using an application's window,
              otherwise the default browser will be used.
              <strong>Google Meet</strong> share screen is not supported in
              Electron applications, so this configuration don't change Meet
              calls behavior, that will open on browser.
            </Trans>
          </Field.Hint>
        )}
      </Field.Row>
    </Field>
  );
};<|MERGE_RESOLUTION|>--- conflicted
+++ resolved
@@ -1,12 +1,14 @@
 import { ToggleSwitch, Field } from '@rocket.chat/fuselage';
-<<<<<<< HEAD
-import type { ChangeEvent, Dispatch, FC } from 'react';
+import type {
+  ChangeEvent,
+  Dispatch,
+  FC,
+  ChangeEvent,
+  Dispatch,
+  FC,
+} from 'react';
 import React, { useCallback } from 'react';
-import { useTranslation } from 'react-i18next';
-=======
-import React, { ChangeEvent, Dispatch, FC, useCallback } from 'react';
-import { Trans, useTranslation } from 'react-i18next';
->>>>>>> 6e4988a4
+import { useTranslation, Trans } from 'react-i18next';
 import { useDispatch, useSelector } from 'react-redux';
 
 import type { RootAction } from '../../../../store/actions';
