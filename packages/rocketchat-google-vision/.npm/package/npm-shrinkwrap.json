{
  "lockfileVersion": 1,
  "dependencies": {
    "ajv": {
<<<<<<< HEAD
      "version": "5.4.0",
      "resolved": "https://registry.npmjs.org/ajv/-/ajv-5.4.0.tgz",
      "integrity": "sha1-MtHPCNvIDEMvQm8S4QslEfa0ZHQ="
=======
      "version": "5.5.1",
      "resolved": "https://registry.npmjs.org/ajv/-/ajv-5.5.1.tgz",
      "integrity": "sha1-s4u4h22ehr7plJVqBOch6IskjrI="
>>>>>>> 683792ac
    },
    "ansi-regex": {
      "version": "2.1.1",
      "resolved": "https://registry.npmjs.org/ansi-regex/-/ansi-regex-2.1.1.tgz",
      "integrity": "sha1-w7M6te42DYbg5ijwRorn7yfWVN8="
    },
    "arguejs": {
      "version": "0.2.3",
      "resolved": "https://registry.npmjs.org/arguejs/-/arguejs-0.2.3.tgz",
      "integrity": "sha1-tvk59f4OPNHz+T4qqSYkJL8xKvc="
    },
    "array-union": {
      "version": "1.0.2",
      "resolved": "https://registry.npmjs.org/array-union/-/array-union-1.0.2.tgz",
      "integrity": "sha1-mjRBDk9OPaI96jdb5b5w8kd47Dk="
    },
    "array-uniq": {
      "version": "1.0.3",
      "resolved": "https://registry.npmjs.org/array-uniq/-/array-uniq-1.0.3.tgz",
      "integrity": "sha1-r2rId6Jcx/dOBYiUdThY39sk/bY="
    },
    "arrify": {
      "version": "1.0.1",
      "resolved": "https://registry.npmjs.org/arrify/-/arrify-1.0.1.tgz",
      "integrity": "sha1-iYUI2iIm84DfkEcoRWhJwVAaSw0="
    },
    "ascli": {
      "version": "1.0.1",
      "resolved": "https://registry.npmjs.org/ascli/-/ascli-1.0.1.tgz",
      "integrity": "sha1-vPpZdKYvGOgcq660lzKrSoj5Brw="
    },
    "asn1": {
      "version": "0.2.3",
      "resolved": "https://registry.npmjs.org/asn1/-/asn1-0.2.3.tgz",
      "integrity": "sha1-2sh4dxPJlmhJ/IGAd36+nB3fO4Y="
    },
    "assert-plus": {
      "version": "1.0.0",
      "resolved": "https://registry.npmjs.org/assert-plus/-/assert-plus-1.0.0.tgz",
      "integrity": "sha1-8S4PPF13sLHN2RRpQuTpbB5N1SU="
    },
    "async": {
      "version": "2.6.0",
      "resolved": "https://registry.npmjs.org/async/-/async-2.6.0.tgz",
      "integrity": "sha512-xAfGg1/NTLBBKlHFmnd7PlmUW9KhVQIUuSrYem9xzFUZy13ScvtyGGejaae9iAVRiRq9+Cx7DPFaAAhCpyxyPw=="
    },
    "asynckit": {
      "version": "0.4.0",
      "resolved": "https://registry.npmjs.org/asynckit/-/asynckit-0.4.0.tgz",
      "integrity": "sha1-x57Zf380y48robyXkLzDZkdLS3k="
    },
    "aws-sign2": {
      "version": "0.7.0",
      "resolved": "https://registry.npmjs.org/aws-sign2/-/aws-sign2-0.7.0.tgz",
      "integrity": "sha1-tG6JCTSpWR8tL2+G1+ap8bP+dqg="
    },
    "aws4": {
      "version": "1.6.0",
      "resolved": "https://registry.npmjs.org/aws4/-/aws4-1.6.0.tgz",
      "integrity": "sha1-g+9cqGCysy5KDe7e6MdxudtXRx4="
    },
    "balanced-match": {
      "version": "1.0.0",
      "resolved": "https://registry.npmjs.org/balanced-match/-/balanced-match-1.0.0.tgz",
      "integrity": "sha1-ibTRmasr7kneFk6gK4nORi1xt2c="
    },
    "base64url": {
      "version": "2.0.0",
      "resolved": "https://registry.npmjs.org/base64url/-/base64url-2.0.0.tgz",
      "integrity": "sha1-6sFuA+oUOO/5Qj1puqNiYu0fcLs="
    },
    "bcrypt-pbkdf": {
      "version": "1.0.1",
      "resolved": "https://registry.npmjs.org/bcrypt-pbkdf/-/bcrypt-pbkdf-1.0.1.tgz",
      "integrity": "sha1-Y7xdy2EzG5K8Bf1SiVPDNGKgb40="
    },
    "boom": {
      "version": "4.3.1",
      "resolved": "https://registry.npmjs.org/boom/-/boom-4.3.1.tgz",
      "integrity": "sha1-T4owBctKfjiJ90kDD9JbluAdLjE="
    },
    "brace-expansion": {
      "version": "1.1.8",
      "resolved": "https://registry.npmjs.org/brace-expansion/-/brace-expansion-1.1.8.tgz",
      "integrity": "sha1-wHshHHyVLsH479Uad+8NHTmQopI="
    },
    "buffer-equal": {
      "version": "1.0.0",
      "resolved": "https://registry.npmjs.org/buffer-equal/-/buffer-equal-1.0.0.tgz",
      "integrity": "sha1-WWFrSYME1Var1GaWayLu2j7KX74="
    },
    "buffer-equal-constant-time": {
      "version": "1.0.1",
      "resolved": "https://registry.npmjs.org/buffer-equal-constant-time/-/buffer-equal-constant-time-1.0.1.tgz",
      "integrity": "sha1-+OcRMvf/5uAaXJaXpMbz5I1cyBk="
    },
    "bytebuffer": {
      "version": "5.0.1",
      "resolved": "https://registry.npmjs.org/bytebuffer/-/bytebuffer-5.0.1.tgz",
      "integrity": "sha1-WC7qSxqHO20CCkjVjfhfC7ps/d0="
    },
    "camelcase": {
      "version": "2.1.1",
      "resolved": "https://registry.npmjs.org/camelcase/-/camelcase-2.1.1.tgz",
      "integrity": "sha1-fB0W1nmhu+WcoCys7PsBHiAfWh8="
    },
    "capture-stack-trace": {
      "version": "1.0.0",
      "resolved": "https://registry.npmjs.org/capture-stack-trace/-/capture-stack-trace-1.0.0.tgz",
      "integrity": "sha1-Sm+gc5nCa7pH8LJJa00PtAjFVQ0="
    },
    "caseless": {
      "version": "0.12.0",
      "resolved": "https://registry.npmjs.org/caseless/-/caseless-0.12.0.tgz",
      "integrity": "sha1-G2gcIf+EAzyCZUMJBolCDRhxUdw="
    },
    "cliui": {
      "version": "3.2.0",
      "resolved": "https://registry.npmjs.org/cliui/-/cliui-3.2.0.tgz",
      "integrity": "sha1-EgYBU3qRbSmUD5NNo7SNWFo5IT0="
    },
    "co": {
      "version": "4.6.0",
      "resolved": "https://registry.npmjs.org/co/-/co-4.6.0.tgz",
      "integrity": "sha1-bqa989hTrlTMuOR7+gvz+QMfsYQ="
    },
    "code-point-at": {
      "version": "1.1.0",
      "resolved": "https://registry.npmjs.org/code-point-at/-/code-point-at-1.1.0.tgz",
      "integrity": "sha1-DQcLTQQ6W+ozovGkDi7bPZpMz3c="
    },
    "colour": {
      "version": "0.7.1",
      "resolved": "https://registry.npmjs.org/colour/-/colour-0.7.1.tgz",
      "integrity": "sha1-nLFpkX7F0SwHNtPoaFdG3xyt93g="
    },
    "combined-stream": {
      "version": "1.0.5",
      "resolved": "https://registry.npmjs.org/combined-stream/-/combined-stream-1.0.5.tgz",
      "integrity": "sha1-k4NwpXtKUd6ix3wV1cX9+JUWQAk="
    },
    "concat-map": {
      "version": "0.0.1",
      "resolved": "https://registry.npmjs.org/concat-map/-/concat-map-0.0.1.tgz",
      "integrity": "sha1-2Klr13/Wjfd5OnMDajug1UBdR3s="
    },
    "concat-stream": {
      "version": "1.6.0",
      "resolved": "https://registry.npmjs.org/concat-stream/-/concat-stream-1.6.0.tgz",
      "integrity": "sha1-CqxmL9Ur54lk1VMvaUeE5wEQrPc="
    },
    "configstore": {
      "version": "3.1.1",
      "resolved": "https://registry.npmjs.org/configstore/-/configstore-3.1.1.tgz",
      "integrity": "sha512-5oNkD/L++l0O6xGXxb1EWS7SivtjfGQlRyxJsYgE0Z495/L81e2h4/d3r969hoPXuFItzNOKMtsXgYG4c7dYvw=="
    },
    "core-util-is": {
      "version": "1.0.2",
      "resolved": "https://registry.npmjs.org/core-util-is/-/core-util-is-1.0.2.tgz",
      "integrity": "sha1-tf1UIgqivFq1eqtxQMlAdUUDwac="
    },
    "create-error-class": {
      "version": "3.0.2",
      "resolved": "https://registry.npmjs.org/create-error-class/-/create-error-class-3.0.2.tgz",
      "integrity": "sha1-Br56vvlHo/FKMP1hBnHUAbyot7Y="
    },
    "cryptiles": {
      "version": "3.1.2",
      "resolved": "https://registry.npmjs.org/cryptiles/-/cryptiles-3.1.2.tgz",
      "integrity": "sha1-qJ+7Ig9c4l7FboxKqKT9e1sNKf4=",
      "dependencies": {
        "boom": {
          "version": "5.2.0",
          "resolved": "https://registry.npmjs.org/boom/-/boom-5.2.0.tgz",
          "integrity": "sha512-Z5BTk6ZRe4tXXQlkqftmsAUANpXmuwlsF5Oov8ThoMbQRzdGTA1ngYRW160GexgOgjsFOKJz0LYhoNi+2AMBUw=="
        }
      }
    },
    "crypto-random-string": {
      "version": "1.0.0",
      "resolved": "https://registry.npmjs.org/crypto-random-string/-/crypto-random-string-1.0.0.tgz",
      "integrity": "sha1-ojD2T1aDEOFJgAmUB5DsmVRbyn4="
    },
    "dashdash": {
      "version": "1.14.1",
      "resolved": "https://registry.npmjs.org/dashdash/-/dashdash-1.14.1.tgz",
      "integrity": "sha1-hTz6D3y+L+1d4gMmuN1YEDX24vA="
    },
    "decamelize": {
      "version": "1.2.0",
      "resolved": "https://registry.npmjs.org/decamelize/-/decamelize-1.2.0.tgz",
      "integrity": "sha1-9lNNFRSCabIDUue+4m9QH5oZEpA="
    },
    "delayed-stream": {
      "version": "1.0.0",
      "resolved": "https://registry.npmjs.org/delayed-stream/-/delayed-stream-1.0.0.tgz",
      "integrity": "sha1-3zrhmayt+31ECqrgsp4icrJOxhk="
    },
    "dot-prop": {
      "version": "4.2.0",
      "resolved": "https://registry.npmjs.org/dot-prop/-/dot-prop-4.2.0.tgz",
      "integrity": "sha512-tUMXrxlExSW6U2EXiiKGSBVdYgtV8qlHL+C10TsW4PURY/ic+eaysnSkwB4kA/mBlCyy/IKDJ+Lc3wbWeaXtuQ=="
    },
    "duplexify": {
      "version": "3.5.1",
      "resolved": "https://registry.npmjs.org/duplexify/-/duplexify-3.5.1.tgz",
      "integrity": "sha512-j5goxHTwVED1Fpe5hh3q9R93Kip0Bg2KVAt4f8CEYM3UEwYcPSvWbXaUQOzdX/HtiNomipv+gU7ASQPDbV7pGQ=="
    },
    "ecc-jsbn": {
      "version": "0.1.1",
      "resolved": "https://registry.npmjs.org/ecc-jsbn/-/ecc-jsbn-0.1.1.tgz",
      "integrity": "sha1-D8c6ntXw1Tw4GTOYUj735UN3dQU="
    },
    "ecdsa-sig-formatter": {
      "version": "1.0.9",
      "resolved": "https://registry.npmjs.org/ecdsa-sig-formatter/-/ecdsa-sig-formatter-1.0.9.tgz",
      "integrity": "sha1-S8kmJ07Dtau1AW5+HWCSGsJisqE="
    },
    "end-of-stream": {
      "version": "1.4.0",
      "resolved": "https://registry.npmjs.org/end-of-stream/-/end-of-stream-1.4.0.tgz",
      "integrity": "sha1-epDYM+/abPpurA9JSduw+tOmMgY="
    },
    "ent": {
      "version": "2.2.0",
      "resolved": "https://registry.npmjs.org/ent/-/ent-2.2.0.tgz",
      "integrity": "sha1-6WQhkyWiHQX0RGai9obtbOX13R0="
    },
    "extend": {
      "version": "3.0.1",
      "resolved": "https://registry.npmjs.org/extend/-/extend-3.0.1.tgz",
      "integrity": "sha1-p1Xqe8Gt/MWjHOfnYtuq3F5jZEQ="
    },
    "extsprintf": {
      "version": "1.3.0",
      "resolved": "https://registry.npmjs.org/extsprintf/-/extsprintf-1.3.0.tgz",
      "integrity": "sha1-lpGEQOMEGnpBT4xS48V06zw+HgU="
    },
    "fast-deep-equal": {
      "version": "1.0.0",
      "resolved": "https://registry.npmjs.org/fast-deep-equal/-/fast-deep-equal-1.0.0.tgz",
      "integrity": "sha1-liVqO8l1WV6zbYLpkp0GDYk0Of8="
    },
    "fast-json-stable-stringify": {
      "version": "2.0.0",
      "resolved": "https://registry.npmjs.org/fast-json-stable-stringify/-/fast-json-stable-stringify-2.0.0.tgz",
      "integrity": "sha1-1RQsDK7msRifh9OnYREGT4bIu/I="
    },
    "forever-agent": {
      "version": "0.6.1",
      "resolved": "https://registry.npmjs.org/forever-agent/-/forever-agent-0.6.1.tgz",
      "integrity": "sha1-+8cfDEGt6zf5bFd60e1C2P2sypE="
    },
    "form-data": {
      "version": "2.3.1",
      "resolved": "https://registry.npmjs.org/form-data/-/form-data-2.3.1.tgz",
      "integrity": "sha1-b7lPvXGIUwbXPRXMSX/kzE7NRL8="
    },
    "fs.realpath": {
      "version": "1.0.0",
      "resolved": "https://registry.npmjs.org/fs.realpath/-/fs.realpath-1.0.0.tgz",
      "integrity": "sha1-FQStJSMVjKpA20onh8sBQRmU6k8="
    },
    "gcp-metadata": {
      "version": "0.3.1",
      "resolved": "https://registry.npmjs.org/gcp-metadata/-/gcp-metadata-0.3.1.tgz",
      "integrity": "sha512-5kJPX/RXuqoLmHiOOgkSDk/LI0QaXpEvZ3pvQP4ifjGGDKZKVSOjL/GcDjXA5kLxppFCOjmmsu0Uoop9d1upaQ=="
    },
    "gcs-resumable-upload": {
      "version": "0.8.2",
      "resolved": "https://registry.npmjs.org/gcs-resumable-upload/-/gcs-resumable-upload-0.8.2.tgz",
      "integrity": "sha512-PBl1OFABYxubxfYPh000I0+JLbQzBRtNqxzgxYboIQk2tdw7BvjJ2dVukk3YH4QM6GiUwqItyNqWBuxjLH8GhA=="
    },
    "getpass": {
      "version": "0.1.7",
      "resolved": "https://registry.npmjs.org/getpass/-/getpass-0.1.7.tgz",
      "integrity": "sha1-Xv+OPmhNVprkyysSgmBOi6YhSfo="
    },
    "glob": {
      "version": "7.1.2",
      "resolved": "https://registry.npmjs.org/glob/-/glob-7.1.2.tgz",
      "integrity": "sha512-MJTUg1kjuLeQCJ+ccE4Vpa6kKVXkPYJ2mOCQyUuKLcLQsdrMCpBPUi8qVE6+YuaJkozeA9NusTAw3hLr8Xe5EQ=="
    },
    "globby": {
      "version": "6.1.0",
      "resolved": "https://registry.npmjs.org/globby/-/globby-6.1.0.tgz",
      "integrity": "sha1-9abXDoOV4hyFj7BInWTfAkJNUGw=",
      "dependencies": {
        "pify": {
          "version": "2.3.0",
          "resolved": "https://registry.npmjs.org/pify/-/pify-2.3.0.tgz",
          "integrity": "sha1-7RQaasBDqEnqWISY59yosVMw6Qw="
        }
      }
    },
    "google-auth-library": {
      "version": "0.10.0",
      "resolved": "https://registry.npmjs.org/google-auth-library/-/google-auth-library-0.10.0.tgz",
      "integrity": "sha1-bhW6vuhf0d0U2NEoopW2g41SE24="
    },
    "google-auto-auth": {
      "version": "0.7.2",
      "resolved": "https://registry.npmjs.org/google-auto-auth/-/google-auto-auth-0.7.2.tgz",
      "integrity": "sha512-ux2n2AE2g3+vcLXwL4dP/M12SFMRX5dzCzBfhAEkTeAB7dpyGdOIEj7nmUx0BHKaCcUQrRWg9kT63X/Mmtk1+A=="
    },
    "google-gax": {
      "version": "0.13.5",
      "resolved": "https://registry.npmjs.org/google-gax/-/google-gax-0.13.5.tgz",
      "integrity": "sha1-OkjMUrfhZPcxk4836t0rc/fEk9c=",
      "dependencies": {
        "google-auto-auth": {
          "version": "0.5.4",
          "resolved": "https://registry.npmjs.org/google-auto-auth/-/google-auto-auth-0.5.4.tgz",
          "integrity": "sha1-HYbHko1jPnWpwasDSlJ+/M5KQLE="
        },
        "google-proto-files": {
          "version": "0.13.1",
          "resolved": "https://registry.npmjs.org/google-proto-files/-/google-proto-files-0.13.1.tgz",
          "integrity": "sha512-CivI3rZ85dMPTCAyxq6lq9s7vDkeWEIFxweopC1vEjjRmFMJwOX/MOmFZ90a0BGal/Dsb63vq7Ael9ryeokz0g=="
        },
        "object-assign": {
          "version": "3.0.0",
          "resolved": "https://registry.npmjs.org/object-assign/-/object-assign-3.0.0.tgz",
          "integrity": "sha1-m+3VygiXlJvKR+f/QIBi1Un1h/I="
        },
        "protobufjs": {
          "version": "6.8.3",
          "resolved": "https://registry.npmjs.org/protobufjs/-/protobufjs-6.8.3.tgz",
          "integrity": "sha512-/iQhTYnSniRNmdRF9Kvw8odMSokwNOWVDOmMJjW64+EVE6igcdj/82Op/4MJ/WimgMRNac7gChlSVX4Gep/tHg=="
        }
      }
    },
    "google-p12-pem": {
      "version": "0.1.2",
      "resolved": "https://registry.npmjs.org/google-p12-pem/-/google-p12-pem-0.1.2.tgz",
      "integrity": "sha1-M8RqsCGqc0+gMys5YKmj/8svMXc="
    },
    "google-proto-files": {
      "version": "0.12.1",
      "resolved": "https://registry.npmjs.org/google-proto-files/-/google-proto-files-0.12.1.tgz",
      "integrity": "sha512-d+BiTMpYP4/pN+Kgi0lWE+2/GaVN4jy8LCabjo2Wd16Ykm5oRO5bI40bo8u2U4rN/GpZkMyfxZAjWVPRjGe3nQ=="
    },
    "graceful-fs": {
      "version": "4.1.11",
      "resolved": "https://registry.npmjs.org/graceful-fs/-/graceful-fs-4.1.11.tgz",
      "integrity": "sha1-Dovf5NHduIVNZOBOp8AOKgJuVlg="
    },
    "grpc": {
      "version": "1.7.2",
      "resolved": "https://registry.npmjs.org/grpc/-/grpc-1.7.2.tgz",
      "integrity": "sha512-GH6xziNGjW8LAtqQ3HmYI7Tx8BIlr46iaMRXHfh46kkaOP6PNWUx47ULNTUlXSYR3P00d0Pl8uzodTLwPk805w==",
      "dependencies": {
        "abbrev": {
          "version": "1.0.9",
          "resolved": "https://registry.npmjs.org/abbrev/-/abbrev-1.0.9.tgz",
          "integrity": "sha1-kbR5JYinc4wl813W9jdSovh3YTU="
        },
        "ajv": {
          "version": "4.11.8",
          "resolved": "https://registry.npmjs.org/ajv/-/ajv-4.11.8.tgz",
          "integrity": "sha1-gv+wKynmYq5TvcIK8VlHcGc5xTY="
        },
        "ansi-regex": {
          "version": "2.1.1",
          "resolved": "https://registry.npmjs.org/ansi-regex/-/ansi-regex-2.1.1.tgz",
          "integrity": "sha1-w7M6te42DYbg5ijwRorn7yfWVN8="
        },
        "aproba": {
          "version": "1.2.0",
          "resolved": "https://registry.npmjs.org/aproba/-/aproba-1.2.0.tgz",
          "integrity": "sha512-Y9J6ZjXtoYh8RnXVCMOU/ttDmk1aBjunq9vO0ta5x85WDQiQfUF9sIPBITdbiiIVcBo03Hi3jMxigBtsddlXRw=="
        },
        "are-we-there-yet": {
          "version": "1.1.4",
          "resolved": "https://registry.npmjs.org/are-we-there-yet/-/are-we-there-yet-1.1.4.tgz",
          "integrity": "sha1-u13KOCu5TwXhUZQ3PRb9O6HKEQ0="
        },
        "asn1": {
          "version": "0.2.3",
          "resolved": "https://registry.npmjs.org/asn1/-/asn1-0.2.3.tgz",
          "integrity": "sha1-2sh4dxPJlmhJ/IGAd36+nB3fO4Y="
        },
        "assert-plus": {
          "version": "0.2.0",
          "resolved": "https://registry.npmjs.org/assert-plus/-/assert-plus-0.2.0.tgz",
          "integrity": "sha1-104bh+ev/A24qttwIfP+SBAasjQ="
        },
        "asynckit": {
          "version": "0.4.0",
          "resolved": "https://registry.npmjs.org/asynckit/-/asynckit-0.4.0.tgz",
          "integrity": "sha1-x57Zf380y48robyXkLzDZkdLS3k="
        },
        "aws-sign2": {
          "version": "0.6.0",
          "resolved": "https://registry.npmjs.org/aws-sign2/-/aws-sign2-0.6.0.tgz",
          "integrity": "sha1-FDQt0428yU0OW4fXY81jYSwOeU8="
        },
        "aws4": {
          "version": "1.6.0",
          "resolved": "https://registry.npmjs.org/aws4/-/aws4-1.6.0.tgz",
          "integrity": "sha1-g+9cqGCysy5KDe7e6MdxudtXRx4="
        },
        "balanced-match": {
          "version": "1.0.0",
          "resolved": "https://registry.npmjs.org/balanced-match/-/balanced-match-1.0.0.tgz",
          "integrity": "sha1-ibTRmasr7kneFk6gK4nORi1xt2c="
        },
        "bcrypt-pbkdf": {
          "version": "1.0.1",
          "resolved": "https://registry.npmjs.org/bcrypt-pbkdf/-/bcrypt-pbkdf-1.0.1.tgz",
          "integrity": "sha1-Y7xdy2EzG5K8Bf1SiVPDNGKgb40="
        },
        "block-stream": {
          "version": "0.0.9",
          "resolved": "https://registry.npmjs.org/block-stream/-/block-stream-0.0.9.tgz",
          "integrity": "sha1-E+v+d4oDIFz+A3UUgeu0szAMEmo="
        },
        "boom": {
          "version": "2.10.1",
          "resolved": "https://registry.npmjs.org/boom/-/boom-2.10.1.tgz",
          "integrity": "sha1-OciRjO/1eZ+D+UkqhI9iWt0Mdm8="
        },
        "brace-expansion": {
          "version": "1.1.8",
          "resolved": "https://registry.npmjs.org/brace-expansion/-/brace-expansion-1.1.8.tgz",
          "integrity": "sha1-wHshHHyVLsH479Uad+8NHTmQopI="
        },
        "caseless": {
          "version": "0.12.0",
          "resolved": "https://registry.npmjs.org/caseless/-/caseless-0.12.0.tgz",
          "integrity": "sha1-G2gcIf+EAzyCZUMJBolCDRhxUdw="
        },
        "co": {
          "version": "4.6.0",
          "resolved": "https://registry.npmjs.org/co/-/co-4.6.0.tgz",
          "integrity": "sha1-bqa989hTrlTMuOR7+gvz+QMfsYQ="
        },
        "code-point-at": {
          "version": "1.1.0",
          "resolved": "https://registry.npmjs.org/code-point-at/-/code-point-at-1.1.0.tgz",
          "integrity": "sha1-DQcLTQQ6W+ozovGkDi7bPZpMz3c="
        },
        "combined-stream": {
          "version": "1.0.5",
          "resolved": "https://registry.npmjs.org/combined-stream/-/combined-stream-1.0.5.tgz",
          "integrity": "sha1-k4NwpXtKUd6ix3wV1cX9+JUWQAk="
        },
        "concat-map": {
          "version": "0.0.1",
          "resolved": "https://registry.npmjs.org/concat-map/-/concat-map-0.0.1.tgz",
          "integrity": "sha1-2Klr13/Wjfd5OnMDajug1UBdR3s="
        },
        "console-control-strings": {
          "version": "1.1.0",
          "resolved": "https://registry.npmjs.org/console-control-strings/-/console-control-strings-1.1.0.tgz",
          "integrity": "sha1-PXz0Rk22RG6mRL9LOVB/mFEAjo4="
        },
        "core-util-is": {
          "version": "1.0.2",
          "resolved": "https://registry.npmjs.org/core-util-is/-/core-util-is-1.0.2.tgz",
          "integrity": "sha1-tf1UIgqivFq1eqtxQMlAdUUDwac="
        },
        "cryptiles": {
          "version": "2.0.5",
          "resolved": "https://registry.npmjs.org/cryptiles/-/cryptiles-2.0.5.tgz",
          "integrity": "sha1-O9/s3GCBR8HGcgL6KR59ylnqo7g="
        },
        "dashdash": {
          "version": "1.14.1",
          "resolved": "https://registry.npmjs.org/dashdash/-/dashdash-1.14.1.tgz",
          "integrity": "sha1-hTz6D3y+L+1d4gMmuN1YEDX24vA=",
          "dependencies": {
            "assert-plus": {
              "version": "1.0.0",
              "resolved": "https://registry.npmjs.org/assert-plus/-/assert-plus-1.0.0.tgz",
              "integrity": "sha1-8S4PPF13sLHN2RRpQuTpbB5N1SU="
            }
          }
        },
        "debug": {
          "version": "2.6.8",
          "resolved": "https://registry.npmjs.org/debug/-/debug-2.6.8.tgz",
          "integrity": "sha1-5zFTHKLt4n0YgiJCfaF4IdaP9Pw="
        },
        "deep-extend": {
          "version": "0.4.2",
          "resolved": "https://registry.npmjs.org/deep-extend/-/deep-extend-0.4.2.tgz",
          "integrity": "sha1-SLaZwn4zS/ifEIkr5DL25MfTSn8="
        },
        "delayed-stream": {
          "version": "1.0.0",
          "resolved": "https://registry.npmjs.org/delayed-stream/-/delayed-stream-1.0.0.tgz",
          "integrity": "sha1-3zrhmayt+31ECqrgsp4icrJOxhk="
        },
        "delegates": {
          "version": "1.0.0",
          "resolved": "https://registry.npmjs.org/delegates/-/delegates-1.0.0.tgz",
          "integrity": "sha1-hMbhWbgZBP3KWaDvRM2HDTElD5o="
        },
        "detect-libc": {
          "version": "1.0.2",
          "resolved": "https://registry.npmjs.org/detect-libc/-/detect-libc-1.0.2.tgz",
          "integrity": "sha1-ca1dIEvxempsqPRQxhRUBm70YeE="
        },
        "ecc-jsbn": {
          "version": "0.1.1",
          "resolved": "https://registry.npmjs.org/ecc-jsbn/-/ecc-jsbn-0.1.1.tgz",
          "integrity": "sha1-D8c6ntXw1Tw4GTOYUj735UN3dQU="
        },
        "extend": {
          "version": "3.0.1",
          "resolved": "https://registry.npmjs.org/extend/-/extend-3.0.1.tgz",
          "integrity": "sha1-p1Xqe8Gt/MWjHOfnYtuq3F5jZEQ="
        },
        "extsprintf": {
          "version": "1.3.0",
          "resolved": "https://registry.npmjs.org/extsprintf/-/extsprintf-1.3.0.tgz",
          "integrity": "sha1-lpGEQOMEGnpBT4xS48V06zw+HgU="
        },
        "forever-agent": {
          "version": "0.6.1",
          "resolved": "https://registry.npmjs.org/forever-agent/-/forever-agent-0.6.1.tgz",
          "integrity": "sha1-+8cfDEGt6zf5bFd60e1C2P2sypE="
        },
        "form-data": {
          "version": "2.1.4",
          "resolved": "https://registry.npmjs.org/form-data/-/form-data-2.1.4.tgz",
          "integrity": "sha1-M8GDrPGTJ27KqYFDpp6Uv+4XUNE="
        },
        "fs.realpath": {
          "version": "1.0.0",
          "resolved": "https://registry.npmjs.org/fs.realpath/-/fs.realpath-1.0.0.tgz",
          "integrity": "sha1-FQStJSMVjKpA20onh8sBQRmU6k8="
        },
        "fstream": {
          "version": "1.0.11",
          "resolved": "https://registry.npmjs.org/fstream/-/fstream-1.0.11.tgz",
          "integrity": "sha1-XB+x8RdHcRTwYyoOtLcbPLD9MXE="
        },
        "fstream-ignore": {
          "version": "1.0.5",
          "resolved": "https://registry.npmjs.org/fstream-ignore/-/fstream-ignore-1.0.5.tgz",
          "integrity": "sha1-nDHa40dnAY/h0kmyTa2mfQktoQU="
        },
        "gauge": {
          "version": "2.7.4",
          "resolved": "https://registry.npmjs.org/gauge/-/gauge-2.7.4.tgz",
          "integrity": "sha1-LANAXHU4w51+s3sxcCLjJfsBi/c="
        },
        "getpass": {
          "version": "0.1.7",
          "resolved": "https://registry.npmjs.org/getpass/-/getpass-0.1.7.tgz",
          "integrity": "sha1-Xv+OPmhNVprkyysSgmBOi6YhSfo=",
          "dependencies": {
            "assert-plus": {
              "version": "1.0.0",
              "resolved": "https://registry.npmjs.org/assert-plus/-/assert-plus-1.0.0.tgz",
              "integrity": "sha1-8S4PPF13sLHN2RRpQuTpbB5N1SU="
            }
          }
        },
        "glob": {
          "version": "7.1.1",
          "resolved": "https://registry.npmjs.org/glob/-/glob-7.1.1.tgz",
          "integrity": "sha1-gFIR3wT6rxxjo2ADBs31reULLsg="
        },
        "graceful-fs": {
          "version": "4.1.11",
          "resolved": "https://registry.npmjs.org/graceful-fs/-/graceful-fs-4.1.11.tgz",
          "integrity": "sha1-Dovf5NHduIVNZOBOp8AOKgJuVlg="
        },
        "har-schema": {
          "version": "1.0.5",
          "resolved": "https://registry.npmjs.org/har-schema/-/har-schema-1.0.5.tgz",
          "integrity": "sha1-0mMTX0MwfALGAq/I/pWXDAFRNp4="
        },
        "har-validator": {
          "version": "4.2.1",
          "resolved": "https://registry.npmjs.org/har-validator/-/har-validator-4.2.1.tgz",
          "integrity": "sha1-M0gdDxu/9gDdID11gSpqX7oALio="
        },
        "has-unicode": {
          "version": "2.0.1",
          "resolved": "https://registry.npmjs.org/has-unicode/-/has-unicode-2.0.1.tgz",
          "integrity": "sha1-4Ob+aijPUROIVeCG0Wkedx3iqLk="
        },
        "hawk": {
          "version": "3.1.3",
          "resolved": "https://registry.npmjs.org/hawk/-/hawk-3.1.3.tgz",
          "integrity": "sha1-B4REvXwWQLD+VA0sm3PVlnjo4cQ="
        },
        "hoek": {
          "version": "2.16.3",
          "resolved": "https://registry.npmjs.org/hoek/-/hoek-2.16.3.tgz",
          "integrity": "sha1-ILt0A9POo5jpHcRxCo/xuCdKJe0="
        },
        "http-signature": {
          "version": "1.1.1",
          "resolved": "https://registry.npmjs.org/http-signature/-/http-signature-1.1.1.tgz",
          "integrity": "sha1-33LiZwZs0Kxn+3at+OE0qPvPkb8="
        },
        "inflight": {
          "version": "1.0.6",
          "resolved": "https://registry.npmjs.org/inflight/-/inflight-1.0.6.tgz",
          "integrity": "sha1-Sb1jMdfQLQwJvJEKEHW6gWW1bfk="
        },
        "inherits": {
          "version": "2.0.3",
          "resolved": "https://registry.npmjs.org/inherits/-/inherits-2.0.3.tgz",
          "integrity": "sha1-Yzwsg+PaQqUC9SRmAiSA9CCCYd4="
        },
        "ini": {
          "version": "1.3.4",
          "resolved": "https://registry.npmjs.org/ini/-/ini-1.3.4.tgz",
          "integrity": "sha1-BTfLedr1m1mhpRff9wbIbsA5Fi4="
        },
        "is-fullwidth-code-point": {
          "version": "1.0.0",
          "resolved": "https://registry.npmjs.org/is-fullwidth-code-point/-/is-fullwidth-code-point-1.0.0.tgz",
          "integrity": "sha1-754xOG8DGn8NZDr4L95QxFfvAMs="
        },
        "is-typedarray": {
          "version": "1.0.0",
          "resolved": "https://registry.npmjs.org/is-typedarray/-/is-typedarray-1.0.0.tgz",
          "integrity": "sha1-5HnICFjfDBsR3dppQPlgEfzaSpo="
        },
        "isarray": {
          "version": "1.0.0",
          "resolved": "https://registry.npmjs.org/isarray/-/isarray-1.0.0.tgz",
          "integrity": "sha1-u5NdSFgsuhaMBoNJV6VKPgcSTxE="
        },
        "isstream": {
          "version": "0.1.2",
          "resolved": "https://registry.npmjs.org/isstream/-/isstream-0.1.2.tgz",
          "integrity": "sha1-R+Y/evVa+m+S4VAOaQ64uFKcCZo="
        },
        "jsbn": {
          "version": "0.1.1",
          "resolved": "https://registry.npmjs.org/jsbn/-/jsbn-0.1.1.tgz",
          "integrity": "sha1-peZUwuWi3rXyAdls77yoDA7y9RM="
        },
        "json-schema": {
          "version": "0.2.3",
          "resolved": "https://registry.npmjs.org/json-schema/-/json-schema-0.2.3.tgz",
          "integrity": "sha1-tIDIkuWaLwWVTOcnvT8qTogvnhM="
        },
        "json-stable-stringify": {
          "version": "1.0.1",
          "resolved": "https://registry.npmjs.org/json-stable-stringify/-/json-stable-stringify-1.0.1.tgz",
          "integrity": "sha1-mnWdOcXy/1A/1TAGRu1EX4jE+a8="
        },
        "json-stringify-safe": {
          "version": "5.0.1",
          "resolved": "https://registry.npmjs.org/json-stringify-safe/-/json-stringify-safe-5.0.1.tgz",
          "integrity": "sha1-Epai1Y/UXxmg9s4B1lcB4sc1tus="
        },
        "jsonify": {
          "version": "0.0.0",
          "resolved": "https://registry.npmjs.org/jsonify/-/jsonify-0.0.0.tgz",
          "integrity": "sha1-LHS27kHZPKUbe1qu6PUDYx0lKnM="
        },
        "jsprim": {
          "version": "1.4.1",
          "resolved": "https://registry.npmjs.org/jsprim/-/jsprim-1.4.1.tgz",
          "integrity": "sha1-MT5mvB5cwG5Di8G3SZwuXFastqI=",
          "dependencies": {
            "assert-plus": {
              "version": "1.0.0",
              "resolved": "https://registry.npmjs.org/assert-plus/-/assert-plus-1.0.0.tgz",
              "integrity": "sha1-8S4PPF13sLHN2RRpQuTpbB5N1SU="
            }
          }
        },
        "mime-db": {
          "version": "1.30.0",
          "resolved": "https://registry.npmjs.org/mime-db/-/mime-db-1.30.0.tgz",
          "integrity": "sha1-dMZD2i3Z1qRTmZY0ZbJtXKfXHwE="
        },
        "mime-types": {
          "version": "2.1.17",
          "resolved": "https://registry.npmjs.org/mime-types/-/mime-types-2.1.17.tgz",
          "integrity": "sha1-Cdejk/A+mVp5+K+Fe3Cp4KsWVXo="
        },
        "minimatch": {
          "version": "3.0.4",
          "resolved": "https://registry.npmjs.org/minimatch/-/minimatch-3.0.4.tgz",
          "integrity": "sha512-yJHVQEhyqPLUTgt9B83PXu6W3rx4MvvHvSUvToogpwoGDOUQ+yDrR0HRot+yOCdCO7u4hX3pWft6kWBBcqh0UA=="
        },
        "minimist": {
          "version": "0.0.8",
          "resolved": "https://registry.npmjs.org/minimist/-/minimist-0.0.8.tgz",
          "integrity": "sha1-hX/Kv8M5fSYluCKCYuhqp6ARsF0="
        },
        "mkdirp": {
          "version": "0.5.1",
          "resolved": "https://registry.npmjs.org/mkdirp/-/mkdirp-0.5.1.tgz",
          "integrity": "sha1-MAV0OOrGz3+MR2fzhkjWaX11yQM="
        },
        "ms": {
          "version": "2.0.0",
          "resolved": "https://registry.npmjs.org/ms/-/ms-2.0.0.tgz",
          "integrity": "sha1-VgiurfwAvmwpAd9fmGF4jeDVl8g="
        },
        "node-pre-gyp": {
          "version": "0.6.39",
          "resolved": "https://registry.npmjs.org/node-pre-gyp/-/node-pre-gyp-0.6.39.tgz",
          "integrity": "sha512-OsJV74qxnvz/AMGgcfZoDaeDXKD3oY3QVIbBmwszTFkRisTSXbMQyn4UWzUMOtA5SVhrBZOTp0wcoSBgfMfMmQ==",
          "dependencies": {
            "nopt": {
              "version": "4.0.1",
              "resolved": "https://registry.npmjs.org/nopt/-/nopt-4.0.1.tgz",
              "integrity": "sha1-0NRoWv1UFRk8jHUFYC0NF81kR00="
            }
          }
        },
        "npmlog": {
          "version": "4.1.2",
          "resolved": "https://registry.npmjs.org/npmlog/-/npmlog-4.1.2.tgz",
          "integrity": "sha512-2uUqazuKlTaSI/dC8AzicUck7+IrEaOnN/e0jd3Xtt1KcGpwx30v50mL7oPyr/h9bL3E4aZccVwpwP+5W9Vjkg=="
        },
        "number-is-nan": {
          "version": "1.0.1",
          "resolved": "https://registry.npmjs.org/number-is-nan/-/number-is-nan-1.0.1.tgz",
          "integrity": "sha1-CXtgK1NCKlIsGvuHkDGDNpQaAR0="
        },
        "oauth-sign": {
          "version": "0.8.2",
          "resolved": "https://registry.npmjs.org/oauth-sign/-/oauth-sign-0.8.2.tgz",
          "integrity": "sha1-Rqarfwrq2N6unsBWV4C31O/rnUM="
        },
        "object-assign": {
          "version": "4.1.1",
          "resolved": "https://registry.npmjs.org/object-assign/-/object-assign-4.1.1.tgz",
          "integrity": "sha1-IQmtx5ZYh8/AXLvUQsrIv7s2CGM="
        },
        "once": {
          "version": "1.4.0",
          "resolved": "https://registry.npmjs.org/once/-/once-1.4.0.tgz",
          "integrity": "sha1-WDsap3WWHUsROsF9nFC6753Xa9E="
        },
        "os-homedir": {
          "version": "1.0.2",
          "resolved": "https://registry.npmjs.org/os-homedir/-/os-homedir-1.0.2.tgz",
          "integrity": "sha1-/7xJiDNuDoM94MFox+8VISGqf7M="
        },
        "os-tmpdir": {
          "version": "1.0.2",
          "resolved": "https://registry.npmjs.org/os-tmpdir/-/os-tmpdir-1.0.2.tgz",
          "integrity": "sha1-u+Z0BseaqFxc/sdm/lc0VV36EnQ="
        },
        "osenv": {
          "version": "0.1.4",
          "resolved": "https://registry.npmjs.org/osenv/-/osenv-0.1.4.tgz",
          "integrity": "sha1-Qv5tWVPfBsgGS+bxdsPQWqqjRkQ="
        },
        "path-is-absolute": {
          "version": "1.0.1",
          "resolved": "https://registry.npmjs.org/path-is-absolute/-/path-is-absolute-1.0.1.tgz",
          "integrity": "sha1-F0uSaHNVNP+8es5r9TpanhtcX18="
        },
        "performance-now": {
          "version": "0.2.0",
          "resolved": "https://registry.npmjs.org/performance-now/-/performance-now-0.2.0.tgz",
          "integrity": "sha1-M+8wxcd9TqIcWlOGnZG1bY8lVeU="
        },
        "process-nextick-args": {
          "version": "1.0.7",
          "resolved": "https://registry.npmjs.org/process-nextick-args/-/process-nextick-args-1.0.7.tgz",
          "integrity": "sha1-FQ4gt1ZZCtP5EJPyWk8q2L/zC6M="
        },
        "punycode": {
          "version": "1.4.1",
          "resolved": "https://registry.npmjs.org/punycode/-/punycode-1.4.1.tgz",
          "integrity": "sha1-wNWmOycYgArY4esPpSachN1BhF4="
        },
        "qs": {
          "version": "6.4.0",
          "resolved": "https://registry.npmjs.org/qs/-/qs-6.4.0.tgz",
          "integrity": "sha1-E+JtKK1rD/qpExLNO/cI7TUecjM="
        },
        "rc": {
          "version": "1.2.2",
          "resolved": "https://registry.npmjs.org/rc/-/rc-1.2.2.tgz",
          "integrity": "sha1-2M6ctX6NZNnHut2YdsfDTL48cHc=",
          "dependencies": {
            "minimist": {
              "version": "1.2.0",
              "resolved": "https://registry.npmjs.org/minimist/-/minimist-1.2.0.tgz",
              "integrity": "sha1-o1AIsg9BOD7sH7kU9M1d95omQoQ="
            }
          }
        },
        "readable-stream": {
          "version": "2.3.3",
          "resolved": "https://registry.npmjs.org/readable-stream/-/readable-stream-2.3.3.tgz",
          "integrity": "sha512-m+qzzcn7KUxEmd1gMbchF+Y2eIUbieUaxkWtptyHywrX0rE8QEYqPC07Vuy4Wm32/xE16NcdBctb8S0Xe/5IeQ=="
        },
        "request": {
          "version": "2.81.0",
          "resolved": "https://registry.npmjs.org/request/-/request-2.81.0.tgz",
          "integrity": "sha1-xpKJRqDgbF+Nb4qTM0af/aRimKA="
        },
        "rimraf": {
          "version": "2.6.2",
          "resolved": "https://registry.npmjs.org/rimraf/-/rimraf-2.6.2.tgz",
          "integrity": "sha512-lreewLK/BlghmxtfH36YYVg1i8IAce4TI7oao75I1g245+6BctqTVQiBP3YUJ9C6DQOXJmkYR9X9fCLtCOJc5w=="
        },
        "safe-buffer": {
          "version": "5.1.1",
          "resolved": "https://registry.npmjs.org/safe-buffer/-/safe-buffer-5.1.1.tgz",
          "integrity": "sha512-kKvNJn6Mm93gAczWVJg7wH+wGYWNrDHdWvpUmHyEsgCtIwwo3bqPtV4tR5tuPaUhTOo/kvhVwd8XwwOllGYkbg=="
        },
        "semver": {
          "version": "5.4.1",
          "resolved": "https://registry.npmjs.org/semver/-/semver-5.4.1.tgz",
          "integrity": "sha512-WfG/X9+oATh81XtllIo/I8gOiY9EXRdv1cQdyykeXK17YcUW3EXUAi2To4pcH6nZtJPr7ZOpM5OMyWJZm+8Rsg=="
        },
        "set-blocking": {
          "version": "2.0.0",
          "resolved": "https://registry.npmjs.org/set-blocking/-/set-blocking-2.0.0.tgz",
          "integrity": "sha1-BF+XgtARrppoA93TgrJDkrPYkPc="
        },
        "signal-exit": {
          "version": "3.0.2",
          "resolved": "https://registry.npmjs.org/signal-exit/-/signal-exit-3.0.2.tgz",
          "integrity": "sha1-tf3AjxKH6hF4Yo5BXiUTK3NkbG0="
        },
        "sntp": {
          "version": "1.0.9",
          "resolved": "https://registry.npmjs.org/sntp/-/sntp-1.0.9.tgz",
          "integrity": "sha1-ZUEYTMkK7qbG57NeJlkIJEPGYZg="
        },
        "sshpk": {
          "version": "1.13.1",
          "resolved": "https://registry.npmjs.org/sshpk/-/sshpk-1.13.1.tgz",
          "integrity": "sha1-US322mKHFEMW3EwY/hzx2UBzm+M=",
          "dependencies": {
            "assert-plus": {
              "version": "1.0.0",
              "resolved": "https://registry.npmjs.org/assert-plus/-/assert-plus-1.0.0.tgz",
              "integrity": "sha1-8S4PPF13sLHN2RRpQuTpbB5N1SU="
            }
          }
        },
        "string-width": {
          "version": "1.0.2",
          "resolved": "https://registry.npmjs.org/string-width/-/string-width-1.0.2.tgz",
          "integrity": "sha1-EYvfW4zcUaKn5w0hHgfisLmxB9M="
        },
        "string_decoder": {
          "version": "1.0.3",
          "resolved": "https://registry.npmjs.org/string_decoder/-/string_decoder-1.0.3.tgz",
          "integrity": "sha512-4AH6Z5fzNNBcH+6XDMfA/BTt87skxqJlO0lAh3Dker5zThcAxG6mKz+iGu308UKoPPQ8Dcqx/4JhujzltRa+hQ=="
        },
        "stringstream": {
          "version": "0.0.5",
          "resolved": "https://registry.npmjs.org/stringstream/-/stringstream-0.0.5.tgz",
          "integrity": "sha1-TkhM1N5aC7vuGORjB3EKioFiGHg="
        },
        "strip-ansi": {
          "version": "3.0.1",
          "resolved": "https://registry.npmjs.org/strip-ansi/-/strip-ansi-3.0.1.tgz",
          "integrity": "sha1-ajhfuIU9lS1f8F0Oiq+UJ43GPc8="
        },
        "strip-json-comments": {
          "version": "2.0.1",
          "resolved": "https://registry.npmjs.org/strip-json-comments/-/strip-json-comments-2.0.1.tgz",
          "integrity": "sha1-PFMZQukIwml8DsNEhYwobHygpgo="
        },
        "tar": {
          "version": "2.2.1",
          "resolved": "https://registry.npmjs.org/tar/-/tar-2.2.1.tgz",
          "integrity": "sha1-jk0qJWwOIYXGsYrWlK7JaLg8sdE="
        },
        "tar-pack": {
          "version": "3.4.1",
          "resolved": "https://registry.npmjs.org/tar-pack/-/tar-pack-3.4.1.tgz",
          "integrity": "sha512-PPRybI9+jM5tjtCbN2cxmmRU7YmqT3Zv/UDy48tAh2XRkLa9bAORtSWLkVc13+GJF+cdTh1yEnHEk3cpTaL5Kg=="
        },
        "tough-cookie": {
          "version": "2.3.3",
          "resolved": "https://registry.npmjs.org/tough-cookie/-/tough-cookie-2.3.3.tgz",
          "integrity": "sha1-C2GKVWW23qkL80JdBNVe3EdadWE="
        },
        "tunnel-agent": {
          "version": "0.6.0",
          "resolved": "https://registry.npmjs.org/tunnel-agent/-/tunnel-agent-0.6.0.tgz",
          "integrity": "sha1-J6XeoGs2sEoKmWZ3SykIaPD8QP0="
        },
        "tweetnacl": {
          "version": "0.14.5",
          "resolved": "https://registry.npmjs.org/tweetnacl/-/tweetnacl-0.14.5.tgz",
          "integrity": "sha1-WuaBd/GS1EViadEIr6k/+HQ/T2Q="
        },
        "uid-number": {
          "version": "0.0.6",
          "resolved": "https://registry.npmjs.org/uid-number/-/uid-number-0.0.6.tgz",
          "integrity": "sha1-DqEOgDXo61uOREnwbaHHMGY7qoE="
        },
        "util-deprecate": {
          "version": "1.0.2",
          "resolved": "https://registry.npmjs.org/util-deprecate/-/util-deprecate-1.0.2.tgz",
          "integrity": "sha1-RQ1Nyfpw3nMnYvvS1KKJgUGaDM8="
        },
        "uuid": {
          "version": "3.1.0",
          "resolved": "https://registry.npmjs.org/uuid/-/uuid-3.1.0.tgz",
          "integrity": "sha512-DIWtzUkw04M4k3bf1IcpS2tngXEL26YUD2M0tMDUpnUrz2hgzUBlD55a4FjdLGPvfHxS6uluGWvaVEqgBcVa+g=="
        },
        "verror": {
          "version": "1.10.0",
          "resolved": "https://registry.npmjs.org/verror/-/verror-1.10.0.tgz",
          "integrity": "sha1-OhBcoXBTr1XW4nDB+CiGguGNpAA=",
          "dependencies": {
            "assert-plus": {
              "version": "1.0.0",
              "resolved": "https://registry.npmjs.org/assert-plus/-/assert-plus-1.0.0.tgz",
              "integrity": "sha1-8S4PPF13sLHN2RRpQuTpbB5N1SU="
            }
          }
        },
        "wide-align": {
          "version": "1.1.2",
          "resolved": "https://registry.npmjs.org/wide-align/-/wide-align-1.1.2.tgz",
          "integrity": "sha512-ijDLlyQ7s6x1JgCLur53osjm/UXUYD9+0PbYKrBsYisYXzCxN+HC3mYDNy/dWdmf3AwqwU3CXwDCvsNgGK1S0w=="
        },
        "wrappy": {
          "version": "1.0.2",
          "resolved": "https://registry.npmjs.org/wrappy/-/wrappy-1.0.2.tgz",
          "integrity": "sha1-tSQ9jz7BqjXxNkYFvA0QNuMKtp8="
        }
      }
    },
    "gtoken": {
      "version": "1.2.3",
      "resolved": "https://registry.npmjs.org/gtoken/-/gtoken-1.2.3.tgz",
      "integrity": "sha512-wQAJflfoqSgMWrSBk9Fg86q+sd6s7y6uJhIvvIPz++RElGlMtEqsdAR2oWwZ/WTEtp7P9xFbJRrT976oRgzJ/w=="
    },
    "har-schema": {
      "version": "2.0.0",
      "resolved": "https://registry.npmjs.org/har-schema/-/har-schema-2.0.0.tgz",
      "integrity": "sha1-qUwiJOvKwEeCoNkDVSHyRzW37JI="
    },
    "har-validator": {
      "version": "5.0.3",
      "resolved": "https://registry.npmjs.org/har-validator/-/har-validator-5.0.3.tgz",
      "integrity": "sha1-ukAsJmGU8VlW7xXg/PJCmT9qff0="
    },
    "hash-stream-validation": {
      "version": "0.2.1",
      "resolved": "https://registry.npmjs.org/hash-stream-validation/-/hash-stream-validation-0.2.1.tgz",
      "integrity": "sha1-7Mm5l7IYvluzEphii7gHhptz3NE="
    },
    "hawk": {
      "version": "6.0.2",
      "resolved": "https://registry.npmjs.org/hawk/-/hawk-6.0.2.tgz",
      "integrity": "sha512-miowhl2+U7Qle4vdLqDdPt9m09K6yZhkLDTWGoUiUzrQCn+mHHSmfJgAyGaLRZbPmTqfFFjRV1QWCW0VWUJBbQ=="
    },
    "hoek": {
      "version": "4.2.0",
      "resolved": "https://registry.npmjs.org/hoek/-/hoek-4.2.0.tgz",
      "integrity": "sha512-v0XCLxICi9nPfYrS9RL8HbYnXi9obYAeLbSP00BmnZwCK9+Ih9WOjoZ8YoHCoav2csqn4FOz4Orldsy2dmDwmQ=="
    },
    "http-signature": {
      "version": "1.2.0",
      "resolved": "https://registry.npmjs.org/http-signature/-/http-signature-1.2.0.tgz",
      "integrity": "sha1-muzZJRFHcvPZW2WmCruPfBj7rOE="
    },
    "imurmurhash": {
      "version": "0.1.4",
      "resolved": "https://registry.npmjs.org/imurmurhash/-/imurmurhash-0.1.4.tgz",
      "integrity": "sha1-khi5srkoojixPcT7a21XbyMUU+o="
    },
    "inflight": {
      "version": "1.0.6",
      "resolved": "https://registry.npmjs.org/inflight/-/inflight-1.0.6.tgz",
      "integrity": "sha1-Sb1jMdfQLQwJvJEKEHW6gWW1bfk="
    },
    "inherits": {
      "version": "2.0.3",
      "resolved": "https://registry.npmjs.org/inherits/-/inherits-2.0.3.tgz",
      "integrity": "sha1-Yzwsg+PaQqUC9SRmAiSA9CCCYd4="
    },
    "invert-kv": {
      "version": "1.0.0",
      "resolved": "https://registry.npmjs.org/invert-kv/-/invert-kv-1.0.0.tgz",
      "integrity": "sha1-EEqOSqym09jNFXqO+L+rLXo//bY="
    },
    "is": {
      "version": "3.2.1",
      "resolved": "https://registry.npmjs.org/is/-/is-3.2.1.tgz",
      "integrity": "sha1-0Kwq1V63sL7JJqUmb2xmKqqD3KU="
    },
    "is-fullwidth-code-point": {
      "version": "1.0.0",
      "resolved": "https://registry.npmjs.org/is-fullwidth-code-point/-/is-fullwidth-code-point-1.0.0.tgz",
      "integrity": "sha1-754xOG8DGn8NZDr4L95QxFfvAMs="
    },
    "is-obj": {
      "version": "1.0.1",
      "resolved": "https://registry.npmjs.org/is-obj/-/is-obj-1.0.1.tgz",
      "integrity": "sha1-PkcprB9f3gJc19g6iW2rn09n2w8="
    },
    "is-stream-ended": {
      "version": "0.1.3",
      "resolved": "https://registry.npmjs.org/is-stream-ended/-/is-stream-ended-0.1.3.tgz",
      "integrity": "sha1-oEc7Jnx1ZjVIa+7cfjNE5UnRUqw="
    },
    "is-typedarray": {
      "version": "1.0.0",
      "resolved": "https://registry.npmjs.org/is-typedarray/-/is-typedarray-1.0.0.tgz",
      "integrity": "sha1-5HnICFjfDBsR3dppQPlgEfzaSpo="
    },
    "isarray": {
      "version": "1.0.0",
      "resolved": "https://registry.npmjs.org/isarray/-/isarray-1.0.0.tgz",
      "integrity": "sha1-u5NdSFgsuhaMBoNJV6VKPgcSTxE="
    },
    "isstream": {
      "version": "0.1.2",
      "resolved": "https://registry.npmjs.org/isstream/-/isstream-0.1.2.tgz",
      "integrity": "sha1-R+Y/evVa+m+S4VAOaQ64uFKcCZo="
    },
    "jsbn": {
      "version": "0.1.1",
      "resolved": "https://registry.npmjs.org/jsbn/-/jsbn-0.1.1.tgz",
      "integrity": "sha1-peZUwuWi3rXyAdls77yoDA7y9RM="
    },
    "json-schema": {
      "version": "0.2.3",
      "resolved": "https://registry.npmjs.org/json-schema/-/json-schema-0.2.3.tgz",
      "integrity": "sha1-tIDIkuWaLwWVTOcnvT8qTogvnhM="
    },
    "json-schema-traverse": {
      "version": "0.3.1",
      "resolved": "https://registry.npmjs.org/json-schema-traverse/-/json-schema-traverse-0.3.1.tgz",
      "integrity": "sha1-NJptRMU6Ud6JtAgFxdXlm0F9M0A="
    },
    "json-stringify-safe": {
      "version": "5.0.1",
      "resolved": "https://registry.npmjs.org/json-stringify-safe/-/json-stringify-safe-5.0.1.tgz",
      "integrity": "sha1-Epai1Y/UXxmg9s4B1lcB4sc1tus="
    },
    "jsprim": {
      "version": "1.4.1",
      "resolved": "https://registry.npmjs.org/jsprim/-/jsprim-1.4.1.tgz",
      "integrity": "sha1-MT5mvB5cwG5Di8G3SZwuXFastqI="
    },
    "jwa": {
      "version": "1.1.5",
      "resolved": "https://registry.npmjs.org/jwa/-/jwa-1.1.5.tgz",
      "integrity": "sha1-oFUs4CIHQs1S4VN3SjKQXDDnVuU="
    },
    "jws": {
      "version": "3.1.4",
      "resolved": "https://registry.npmjs.org/jws/-/jws-3.1.4.tgz",
      "integrity": "sha1-+ei5M46KhHJ31kRLFGT2GIDgUKI="
    },
    "lcid": {
      "version": "1.0.0",
      "resolved": "https://registry.npmjs.org/lcid/-/lcid-1.0.0.tgz",
      "integrity": "sha1-MIrMr6C8SDo4Z7S28rlQYlHRuDU="
    },
    "lodash": {
      "version": "4.17.4",
      "resolved": "https://registry.npmjs.org/lodash/-/lodash-4.17.4.tgz",
      "integrity": "sha1-eCA6TRwyiuHYbcpkYONptX9AVa4="
    },
    "lodash.noop": {
      "version": "3.0.1",
      "resolved": "https://registry.npmjs.org/lodash.noop/-/lodash.noop-3.0.1.tgz",
      "integrity": "sha1-OBiPTWUKOkdCWEObluxFsyYXEzw="
    },
    "log-driver": {
      "version": "1.2.5",
      "resolved": "https://registry.npmjs.org/log-driver/-/log-driver-1.2.5.tgz",
      "integrity": "sha1-euTsJXMC/XkNVXyxDJcQDYV7AFY="
    },
    "long": {
      "version": "3.2.0",
      "resolved": "https://registry.npmjs.org/long/-/long-3.2.0.tgz",
      "integrity": "sha1-2CG3E4yhy1gcFymQ7xTbIAtcR0s="
    },
    "make-dir": {
      "version": "1.1.0",
      "resolved": "https://registry.npmjs.org/make-dir/-/make-dir-1.1.0.tgz",
      "integrity": "sha512-0Pkui4wLJ7rxvmfUvs87skoEaxmu0hCUApF8nonzpl7q//FWp9zu8W61Scz4sd/kUiqDxvUhtoam2efDyiBzcA=="
    },
    "methmeth": {
      "version": "1.1.0",
      "resolved": "https://registry.npmjs.org/methmeth/-/methmeth-1.1.0.tgz",
      "integrity": "sha1-6AomYY5S9cQiKGG7dIUQvRDikIk="
    },
    "mime": {
      "version": "1.6.0",
      "resolved": "https://registry.npmjs.org/mime/-/mime-1.6.0.tgz",
      "integrity": "sha512-x0Vn8spI+wuJ1O6S7gnbaQg8Pxh4NNHb7KSINmEWKiPE4RKOplvijn+NkmYmmRgP68mc70j2EbeTFRsrswaQeg=="
    },
    "mime-db": {
      "version": "1.30.0",
      "resolved": "https://registry.npmjs.org/mime-db/-/mime-db-1.30.0.tgz",
      "integrity": "sha1-dMZD2i3Z1qRTmZY0ZbJtXKfXHwE="
    },
    "mime-types": {
      "version": "2.1.17",
      "resolved": "https://registry.npmjs.org/mime-types/-/mime-types-2.1.17.tgz",
      "integrity": "sha1-Cdejk/A+mVp5+K+Fe3Cp4KsWVXo="
    },
    "minimatch": {
      "version": "3.0.4",
      "resolved": "https://registry.npmjs.org/minimatch/-/minimatch-3.0.4.tgz",
      "integrity": "sha512-yJHVQEhyqPLUTgt9B83PXu6W3rx4MvvHvSUvToogpwoGDOUQ+yDrR0HRot+yOCdCO7u4hX3pWft6kWBBcqh0UA=="
    },
    "modelo": {
      "version": "4.2.0",
      "resolved": "https://registry.npmjs.org/modelo/-/modelo-4.2.0.tgz",
      "integrity": "sha1-O0tCACOmbKfjK9uhbnEJN+FNGws="
    },
    "nan": {
      "version": "2.8.0",
      "resolved": "https://registry.npmjs.org/nan/-/nan-2.8.0.tgz",
      "integrity": "sha1-7XFfP+neArV6XmJS2QqWZ14fCFo="
    },
    "node-forge": {
      "version": "0.7.1",
      "resolved": "https://registry.npmjs.org/node-forge/-/node-forge-0.7.1.tgz",
      "integrity": "sha1-naYR6giYL0uUIGs760zJZl8gwwA="
    },
    "number-is-nan": {
      "version": "1.0.1",
      "resolved": "https://registry.npmjs.org/number-is-nan/-/number-is-nan-1.0.1.tgz",
      "integrity": "sha1-CXtgK1NCKlIsGvuHkDGDNpQaAR0="
    },
    "oauth-sign": {
      "version": "0.8.2",
      "resolved": "https://registry.npmjs.org/oauth-sign/-/oauth-sign-0.8.2.tgz",
      "integrity": "sha1-Rqarfwrq2N6unsBWV4C31O/rnUM="
    },
    "object-assign": {
      "version": "4.1.1",
      "resolved": "https://registry.npmjs.org/object-assign/-/object-assign-4.1.1.tgz",
      "integrity": "sha1-IQmtx5ZYh8/AXLvUQsrIv7s2CGM="
    },
    "once": {
      "version": "1.4.0",
      "resolved": "https://registry.npmjs.org/once/-/once-1.4.0.tgz",
      "integrity": "sha1-WDsap3WWHUsROsF9nFC6753Xa9E="
    },
    "optjs": {
      "version": "3.2.2",
      "resolved": "https://registry.npmjs.org/optjs/-/optjs-3.2.2.tgz",
      "integrity": "sha1-aabOicRCpEQDFBrS+bNwvVu29O4="
    },
    "os-locale": {
      "version": "1.4.0",
      "resolved": "https://registry.npmjs.org/os-locale/-/os-locale-1.4.0.tgz",
      "integrity": "sha1-IPnxeuKe00XoveWDsT0gCYA8FNk="
    },
    "path-is-absolute": {
      "version": "1.0.1",
      "resolved": "https://registry.npmjs.org/path-is-absolute/-/path-is-absolute-1.0.1.tgz",
      "integrity": "sha1-F0uSaHNVNP+8es5r9TpanhtcX18="
    },
    "performance-now": {
      "version": "2.1.0",
      "resolved": "https://registry.npmjs.org/performance-now/-/performance-now-2.1.0.tgz",
      "integrity": "sha1-Ywn04OX6kT7BxpMHrjZLSzd8nns="
    },
    "pify": {
      "version": "3.0.0",
      "resolved": "https://registry.npmjs.org/pify/-/pify-3.0.0.tgz",
      "integrity": "sha1-5aSs0sEB/fPZpNB/DbxNtJ3SgXY="
    },
    "pinkie": {
      "version": "2.0.4",
      "resolved": "https://registry.npmjs.org/pinkie/-/pinkie-2.0.4.tgz",
      "integrity": "sha1-clVrgM+g1IqXToDnckjoDtT3+HA="
    },
    "pinkie-promise": {
      "version": "2.0.1",
      "resolved": "https://registry.npmjs.org/pinkie-promise/-/pinkie-promise-2.0.1.tgz",
      "integrity": "sha1-ITXW36ejWMBprJsXh3YogihFD/o="
    },
    "process-nextick-args": {
      "version": "1.0.7",
      "resolved": "https://registry.npmjs.org/process-nextick-args/-/process-nextick-args-1.0.7.tgz",
      "integrity": "sha1-FQ4gt1ZZCtP5EJPyWk8q2L/zC6M="
    },
    "prop-assign": {
      "version": "1.0.0",
      "resolved": "https://registry.npmjs.org/prop-assign/-/prop-assign-1.0.0.tgz",
      "integrity": "sha1-l2eh+/1wk5CGR6boRtMbT+qnBFk="
    },
    "propprop": {
      "version": "0.3.1",
      "resolved": "https://registry.npmjs.org/propprop/-/propprop-0.3.1.tgz",
      "integrity": "sha1-oEmjVouJZEAGfRXY7J8zc15XAXg="
    },
    "protobufjs": {
      "version": "5.0.2",
      "resolved": "https://registry.npmjs.org/protobufjs/-/protobufjs-5.0.2.tgz",
      "integrity": "sha1-WXSNfc8D0tsiwT2p/rAk4Wq4DJE="
    },
    "pump": {
      "version": "1.0.3",
      "resolved": "https://registry.npmjs.org/pump/-/pump-1.0.3.tgz",
      "integrity": "sha512-8k0JupWme55+9tCVE+FS5ULT3K6AbgqrGa58lTT49RpyfwwcGedHqaC5LlQNdEAumn/wFsu6aPwkuPMioy8kqw=="
    },
    "pumpify": {
      "version": "1.3.5",
      "resolved": "https://registry.npmjs.org/pumpify/-/pumpify-1.3.5.tgz",
      "integrity": "sha1-G2ccYZlAq8rqwK0OOjwWS+dgmTs="
    },
    "punycode": {
      "version": "1.4.1",
      "resolved": "https://registry.npmjs.org/punycode/-/punycode-1.4.1.tgz",
      "integrity": "sha1-wNWmOycYgArY4esPpSachN1BhF4="
    },
    "qs": {
      "version": "6.5.1",
      "resolved": "https://registry.npmjs.org/qs/-/qs-6.5.1.tgz",
      "integrity": "sha512-eRzhrN1WSINYCDCbrz796z37LOe3m5tmW7RQf6oBntukAG1nmovJvhnwHHRMAfeoItc1m2Hk02WER2aQ/iqs+A=="
    },
    "readable-stream": {
      "version": "2.3.3",
      "resolved": "https://registry.npmjs.org/readable-stream/-/readable-stream-2.3.3.tgz",
      "integrity": "sha512-m+qzzcn7KUxEmd1gMbchF+Y2eIUbieUaxkWtptyHywrX0rE8QEYqPC07Vuy4Wm32/xE16NcdBctb8S0Xe/5IeQ=="
    },
    "request": {
      "version": "2.83.0",
      "resolved": "https://registry.npmjs.org/request/-/request-2.83.0.tgz",
      "integrity": "sha512-lR3gD69osqm6EYLk9wB/G1W/laGWjzH90t1vEa2xuxHD5KUrSzp9pUSfTm+YC5Nxt2T8nMPEvKlhbQayU7bgFw=="
    },
    "retry-request": {
      "version": "3.3.0",
      "resolved": "https://registry.npmjs.org/retry-request/-/retry-request-3.3.0.tgz",
      "integrity": "sha512-bCbvtnZkfgB2TnbKMUUxzSR5W4AJQyMD6D6UcCsE/wBTVmlsS59OrDQr4RKV/Kq1hiIBmUYlbxd9MZ0cfpjrAQ=="
    },
    "rgb-hex": {
      "version": "1.0.0",
      "resolved": "https://registry.npmjs.org/rgb-hex/-/rgb-hex-1.0.0.tgz",
      "integrity": "sha1-v6+M2c2RZLWibXHrTxWgllMks8E="
    },
    "safe-buffer": {
      "version": "5.1.1",
      "resolved": "https://registry.npmjs.org/safe-buffer/-/safe-buffer-5.1.1.tgz",
      "integrity": "sha512-kKvNJn6Mm93gAczWVJg7wH+wGYWNrDHdWvpUmHyEsgCtIwwo3bqPtV4tR5tuPaUhTOo/kvhVwd8XwwOllGYkbg=="
    },
    "signal-exit": {
      "version": "3.0.2",
      "resolved": "https://registry.npmjs.org/signal-exit/-/signal-exit-3.0.2.tgz",
      "integrity": "sha1-tf3AjxKH6hF4Yo5BXiUTK3NkbG0="
    },
    "sntp": {
      "version": "2.1.0",
      "resolved": "https://registry.npmjs.org/sntp/-/sntp-2.1.0.tgz",
      "integrity": "sha512-FL1b58BDrqS3A11lJ0zEdnJ3UOKqVxawAkF3k7F0CVN7VQ34aZrV+G8BZ1WC9ZL7NyrwsW0oviwsWDgRuVYtJg=="
    },
    "split-array-stream": {
      "version": "1.0.3",
      "resolved": "https://registry.npmjs.org/split-array-stream/-/split-array-stream-1.0.3.tgz",
      "integrity": "sha1-0rdajl4Ngk1S/eyLgiWDncLjXfo="
    },
    "sshpk": {
      "version": "1.13.1",
      "resolved": "https://registry.npmjs.org/sshpk/-/sshpk-1.13.1.tgz",
      "integrity": "sha1-US322mKHFEMW3EwY/hzx2UBzm+M="
    },
    "stream-events": {
      "version": "1.0.2",
      "resolved": "https://registry.npmjs.org/stream-events/-/stream-events-1.0.2.tgz",
      "integrity": "sha1-q/OfZsCJCk63lbyNXoWbJhW1kLI="
    },
    "stream-shift": {
      "version": "1.0.0",
      "resolved": "https://registry.npmjs.org/stream-shift/-/stream-shift-1.0.0.tgz",
      "integrity": "sha1-1cdSgl5TZ+eG944Y5EXqIjoVWVI="
    },
    "string-format-obj": {
      "version": "1.1.0",
      "resolved": "https://registry.npmjs.org/string-format-obj/-/string-format-obj-1.1.0.tgz",
      "integrity": "sha1-djVhCx7zlwE+hHi+mKFw4EmD0Gg="
    },
    "string-width": {
      "version": "1.0.2",
      "resolved": "https://registry.npmjs.org/string-width/-/string-width-1.0.2.tgz",
      "integrity": "sha1-EYvfW4zcUaKn5w0hHgfisLmxB9M="
    },
    "string_decoder": {
      "version": "1.0.3",
      "resolved": "https://registry.npmjs.org/string_decoder/-/string_decoder-1.0.3.tgz",
      "integrity": "sha512-4AH6Z5fzNNBcH+6XDMfA/BTt87skxqJlO0lAh3Dker5zThcAxG6mKz+iGu308UKoPPQ8Dcqx/4JhujzltRa+hQ=="
    },
    "stringstream": {
      "version": "0.0.5",
      "resolved": "https://registry.npmjs.org/stringstream/-/stringstream-0.0.5.tgz",
      "integrity": "sha1-TkhM1N5aC7vuGORjB3EKioFiGHg="
    },
    "strip-ansi": {
      "version": "3.0.1",
      "resolved": "https://registry.npmjs.org/strip-ansi/-/strip-ansi-3.0.1.tgz",
      "integrity": "sha1-ajhfuIU9lS1f8F0Oiq+UJ43GPc8="
    },
    "stubs": {
      "version": "3.0.0",
      "resolved": "https://registry.npmjs.org/stubs/-/stubs-3.0.0.tgz",
      "integrity": "sha1-6NK6H6nJBXAwPAMLaQD31fiavls="
    },
    "through2": {
      "version": "2.0.3",
      "resolved": "https://registry.npmjs.org/through2/-/through2-2.0.3.tgz",
      "integrity": "sha1-AARWmzfHx0ujnEPzzteNGtlBQL4="
    },
    "tough-cookie": {
      "version": "2.3.3",
      "resolved": "https://registry.npmjs.org/tough-cookie/-/tough-cookie-2.3.3.tgz",
      "integrity": "sha1-C2GKVWW23qkL80JdBNVe3EdadWE="
    },
    "tunnel-agent": {
      "version": "0.6.0",
      "resolved": "https://registry.npmjs.org/tunnel-agent/-/tunnel-agent-0.6.0.tgz",
      "integrity": "sha1-J6XeoGs2sEoKmWZ3SykIaPD8QP0="
    },
    "tweetnacl": {
      "version": "0.14.5",
      "resolved": "https://registry.npmjs.org/tweetnacl/-/tweetnacl-0.14.5.tgz",
      "integrity": "sha1-WuaBd/GS1EViadEIr6k/+HQ/T2Q="
    },
    "typedarray": {
      "version": "0.0.6",
      "resolved": "https://registry.npmjs.org/typedarray/-/typedarray-0.0.6.tgz",
      "integrity": "sha1-hnrHTjhkGHsdPUfZlqeOxciDB3c="
    },
    "unique-string": {
      "version": "1.0.0",
      "resolved": "https://registry.npmjs.org/unique-string/-/unique-string-1.0.0.tgz",
      "integrity": "sha1-nhBXzKhRq7kzmPizOuGHuZyuwRo="
    },
    "util-deprecate": {
      "version": "1.0.2",
      "resolved": "https://registry.npmjs.org/util-deprecate/-/util-deprecate-1.0.2.tgz",
      "integrity": "sha1-RQ1Nyfpw3nMnYvvS1KKJgUGaDM8="
    },
    "uuid": {
      "version": "3.1.0",
      "resolved": "https://registry.npmjs.org/uuid/-/uuid-3.1.0.tgz",
      "integrity": "sha512-DIWtzUkw04M4k3bf1IcpS2tngXEL26YUD2M0tMDUpnUrz2hgzUBlD55a4FjdLGPvfHxS6uluGWvaVEqgBcVa+g=="
    },
    "verror": {
      "version": "1.10.0",
      "resolved": "https://registry.npmjs.org/verror/-/verror-1.10.0.tgz",
      "integrity": "sha1-OhBcoXBTr1XW4nDB+CiGguGNpAA="
    },
    "window-size": {
      "version": "0.1.4",
      "resolved": "https://registry.npmjs.org/window-size/-/window-size-0.1.4.tgz",
      "integrity": "sha1-+OGqHuWlPsW/FR/6CXQqatdpeHY="
    },
    "wrap-ansi": {
      "version": "2.1.0",
      "resolved": "https://registry.npmjs.org/wrap-ansi/-/wrap-ansi-2.1.0.tgz",
      "integrity": "sha1-2Pw9KE3QV5T+hJc8rs3Rz4JP3YU="
    },
    "wrappy": {
      "version": "1.0.2",
      "resolved": "https://registry.npmjs.org/wrappy/-/wrappy-1.0.2.tgz",
      "integrity": "sha1-tSQ9jz7BqjXxNkYFvA0QNuMKtp8="
    },
    "write-file-atomic": {
      "version": "2.3.0",
      "resolved": "https://registry.npmjs.org/write-file-atomic/-/write-file-atomic-2.3.0.tgz",
      "integrity": "sha512-xuPeK4OdjWqtfi59ylvVL0Yn35SF3zgcAcv7rBPFHVaEapaDr4GdGgm3j7ckTwH9wHL7fGmgfAnb0+THrHb8tA=="
    },
    "xdg-basedir": {
      "version": "3.0.0",
      "resolved": "https://registry.npmjs.org/xdg-basedir/-/xdg-basedir-3.0.0.tgz",
      "integrity": "sha1-SWsswQnsqNus/i3HK2A8F8WHCtQ="
    },
    "xtend": {
      "version": "4.0.1",
      "resolved": "https://registry.npmjs.org/xtend/-/xtend-4.0.1.tgz",
      "integrity": "sha1-pcbVMr5lbiPbgg77lDofBJmNY68="
    },
    "y18n": {
      "version": "3.2.1",
      "resolved": "https://registry.npmjs.org/y18n/-/y18n-3.2.1.tgz",
      "integrity": "sha1-bRX7qITAhnnA136I53WegR4H+kE="
    },
    "yargs": {
      "version": "3.32.0",
      "resolved": "https://registry.npmjs.org/yargs/-/yargs-3.32.0.tgz",
      "integrity": "sha1-AwiOnr+edWtpdRYR0qXvWRSCyZU="
    }
  }
}<|MERGE_RESOLUTION|>--- conflicted
+++ resolved
@@ -2,15 +2,9 @@
   "lockfileVersion": 1,
   "dependencies": {
     "ajv": {
-<<<<<<< HEAD
-      "version": "5.4.0",
-      "resolved": "https://registry.npmjs.org/ajv/-/ajv-5.4.0.tgz",
-      "integrity": "sha1-MtHPCNvIDEMvQm8S4QslEfa0ZHQ="
-=======
       "version": "5.5.1",
       "resolved": "https://registry.npmjs.org/ajv/-/ajv-5.5.1.tgz",
       "integrity": "sha1-s4u4h22ehr7plJVqBOch6IskjrI="
->>>>>>> 683792ac
     },
     "ansi-regex": {
       "version": "2.1.1",
