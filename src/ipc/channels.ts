--- conflicted
+++ resolved
@@ -1,10 +1,7 @@
 import type { AnyAction } from 'redux';
 
 import type { Download } from '../downloads/common';
-<<<<<<< HEAD
-=======
 import type { OutlookEventsResponse } from '../outlookCalendar/type';
->>>>>>> 193e6e48
 import type { Server } from '../servers/common';
 import type { SystemIdleState } from '../userPresence/common';
 
