import Bugsnag, { Client } from '@bugsnag/js';
import { app } from 'electron';

import { select, listen } from './store';
<<<<<<< HEAD
import { SETTINGS_SET_BUGSNAG_OPT_IN } from './ui/actions';
=======
import { SETTINGS_SET_REPORT_OPT_IN_CHANGED } from './ui/actions';
>>>>>>> e4f56904

type AppType = 'main' | 'rootWindow' | 'webviewPreload';

const initBugsnag = (apiKey: string, appVersion: string, appType: AppType) =>
  Bugsnag.start({
    apiKey,
    appVersion,
    appType,
    collectUserIp: false,
    releaseStage: process.env.NODE_ENV,
    ...(appType === 'webviewPreload' && {
      onError: (event) => {
        event.context = window.location.href;
      },
    }),
  });

<<<<<<< HEAD
const listenToBugsnagEnabledToggle = (bugsnagInstance: Client) => {
  listen(SETTINGS_SET_BUGSNAG_OPT_IN, async (action) => {
    const isBugsnagEnabled = action.payload;
    if (isBugsnagEnabled) {
      bugsnagInstance.startSession();
    } else {
      bugsnagInstance.pauseSession();
    }
  });
};

export const setupMainErrorHandling = async (): Promise<void> => {
  await app.whenReady();
  const apiKey = process.env.BUGSNAG_API_KEY;
  if (apiKey) {
    const bugsnagInstance = initBugsnag(apiKey, app.getVersion(), 'main');
    listenToBugsnagEnabledToggle(bugsnagInstance);
  }
=======
const listenToBugsnagEnabledToggle = async (appType: AppType) => {
  const apiKey = process.env.BUGSNAG_API_KEY;
  if (!apiKey) {
    return;
  }
  await app.whenReady();
  const appVersion = select(({ appVersion }) => appVersion);
  if (!appVersion) {
    throw new Error('app version was not set');
  }
  const bugsnagInstance = initBugsnag(apiKey, appVersion, appType);
  listen(SETTINGS_SET_REPORT_OPT_IN_CHANGED, async (action) => {
    const isReportEnabled = action.payload;
    if (isReportEnabled) {
      bugsnagInstance.startSession();
    } else {
      bugsnagInstance.pauseSession();
    }
  });
>>>>>>> e4f56904
};

export const setupRendererErrorHandling = async (
  appType: AppType
): Promise<void> => {
<<<<<<< HEAD
  await app.whenReady();
  const apiKey = process.env.BUGSNAG_API_KEY;
  if (apiKey) {
    const appVersion = select(({ appVersion }) => appVersion);
    if (!appVersion) {
      throw new Error('app version was not set');
    }
    const bugsnagInstance = initBugsnag(apiKey, appVersion, appType);
    listenToBugsnagEnabledToggle(bugsnagInstance);
  }
};
=======
  listenToBugsnagEnabledToggle(appType);
};

export const setupMainErrorHandling = async (): Promise<void> =>
  setupRendererErrorHandling('main');
>>>>>>> e4f56904
<|MERGE_RESOLUTION|>--- conflicted
+++ resolved
@@ -1,12 +1,8 @@
-import Bugsnag, { Client } from '@bugsnag/js';
+import Bugsnag from '@bugsnag/js';
 import { app } from 'electron';
 
 import { select, listen } from './store';
-<<<<<<< HEAD
-import { SETTINGS_SET_BUGSNAG_OPT_IN } from './ui/actions';
-=======
 import { SETTINGS_SET_REPORT_OPT_IN_CHANGED } from './ui/actions';
->>>>>>> e4f56904
 
 type AppType = 'main' | 'rootWindow' | 'webviewPreload';
 
@@ -24,26 +20,6 @@
     }),
   });
 
-<<<<<<< HEAD
-const listenToBugsnagEnabledToggle = (bugsnagInstance: Client) => {
-  listen(SETTINGS_SET_BUGSNAG_OPT_IN, async (action) => {
-    const isBugsnagEnabled = action.payload;
-    if (isBugsnagEnabled) {
-      bugsnagInstance.startSession();
-    } else {
-      bugsnagInstance.pauseSession();
-    }
-  });
-};
-
-export const setupMainErrorHandling = async (): Promise<void> => {
-  await app.whenReady();
-  const apiKey = process.env.BUGSNAG_API_KEY;
-  if (apiKey) {
-    const bugsnagInstance = initBugsnag(apiKey, app.getVersion(), 'main');
-    listenToBugsnagEnabledToggle(bugsnagInstance);
-  }
-=======
 const listenToBugsnagEnabledToggle = async (appType: AppType) => {
   const apiKey = process.env.BUGSNAG_API_KEY;
   if (!apiKey) {
@@ -63,28 +39,13 @@
       bugsnagInstance.pauseSession();
     }
   });
->>>>>>> e4f56904
 };
 
 export const setupRendererErrorHandling = async (
   appType: AppType
 ): Promise<void> => {
-<<<<<<< HEAD
-  await app.whenReady();
-  const apiKey = process.env.BUGSNAG_API_KEY;
-  if (apiKey) {
-    const appVersion = select(({ appVersion }) => appVersion);
-    if (!appVersion) {
-      throw new Error('app version was not set');
-    }
-    const bugsnagInstance = initBugsnag(apiKey, appVersion, appType);
-    listenToBugsnagEnabledToggle(bugsnagInstance);
-  }
-};
-=======
   listenToBugsnagEnabledToggle(appType);
 };
 
 export const setupMainErrorHandling = async (): Promise<void> =>
-  setupRendererErrorHandling('main');
->>>>>>> e4f56904
+  setupRendererErrorHandling('main');