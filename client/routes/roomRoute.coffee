--- conflicted
+++ resolved
@@ -48,18 +48,16 @@
 					$('.message-form .input-message').focus()
 				, 100
 
-<<<<<<< HEAD
 			RocketChat.TabBar.resetButtons()
 			RocketChat.TabBar.addButton({ id: 'message-search', title: t('Search'), icon: 'icon-search', template: 'messageSearch', order: 1 })
 			if type is 'd'
 				RocketChat.TabBar.addButton({ id: 'members-list', title: t('User_Info'), icon: 'icon-user', template: 'membersList', order: 2 })
 			else
 				RocketChat.TabBar.addButton({ id: 'members-list', title: t('Members_List'), icon: 'icon-users', template: 'membersList', order: 2 })
-=======
+
 			# update user's room subscription
 			if ChatSubscription.findOne({rid: room._id})?.open is false
 				Meteor.call 'openRoom', room._id
->>>>>>> f9bb0c49
 
 roomExit = ->
 	mainNode = document.querySelector('.main-content')
