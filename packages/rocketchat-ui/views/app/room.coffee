--- conflicted
+++ resolved
@@ -61,16 +61,9 @@
 
 		return {} unless roomData
 
-<<<<<<< HEAD
-		if roomData.t is 'd'
+		if roomData.t in ['d', 'l']
 			subscription = RocketChat.models.Subscriptions.findOne({rid: this._id});
 			return Session.get('user_' + subscription.name + '_status') || 'offline'
-
-=======
-		if roomData.t in ['d', 'l']
-			username = _.without roomData.usernames, Meteor.user().username
-			return Session.get('user_' + username + '_status') || 'offline'
->>>>>>> 27d595f4
 		else
 			return 'offline'
 
