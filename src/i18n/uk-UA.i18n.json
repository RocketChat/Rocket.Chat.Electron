{
  "contextMenu": {
    "cut": "В&ирізатити",
    "copy": "Ко&піювати",
    "paste": "Вс&тавити",
    "selectAll": "Виділити все",
    "undo": "&Скасувати",
    "redo": "&Повторити",
    "spellingLanguages": "Правопис",
    "moreSpellingSuggestions": "Інші варіанти написання",
    "noSpellingSuggestions": "Пропозицій немає",
    "copyLinkAddress": "Копіювати посилання",
    "openLink": "Відкрити посилання",
    "saveImageAs": "Зберегти зображення як..."
  },
  "dialog": {
    "about": {
      "title": "Про {{- appName}}",
      "version": "Версія: <1> {{-version}} </ 1>",
      "checkUpdates": "Перевірити оновлення",
      "checkUpdatesOnStart": "Перевіряти оновлення при запуску",
      "noUpdatesAvailable": "Оновлень немає.",
      "copyright": "Copyright {{copyright}}",
      "errorWhenLookingForUpdates": "Під час пошуку оновлень сталася помилка"
    },
    "addServer": {
      "title": "Додати сервер",
      "message": "Ви хочете додати \"{{- host}}\"у Ваш список серверів?",
      "add": "Додати",
      "cancel": "Скасувати"
    },
    "addServerError": {
      "title": "Неправильний Хост",
      "message": "Не вдалося перевірити Хост \"{{- host}}\", тому він не був доданий."
    },
    "certificateError": {
      "title": "Помилка сертифіката",
      "message": "Ви довіряєте сертифікату від \"{{- issuerName}}\"?",
      "yes": "Так",
      "no": "Ні"
    },
    "resetAppData": {
      "title": "Скинути даних програми",
      "message": "Це здійснить вихід з усіх Ваших команд і поверне налаштування до типових. Цю дія неможливо скасувати.",
      "yes": "Так",
      "cancel": "Скасувати"
    },
    "screenshare": {
      "title": "Демонстрація Вашого екрану",
      "announcement": "Виберіть екран для спільного використання"
    },
    "update": {
      "title": "Доступне оновлення",
      "announcement": "Є нове оновлення",
      "message": "Доступна нова версія застосунку Rocket.Chat!",
      "currentVersion": "Поточна версія:",
      "newVersion": "Нова версія:",
      "install": "Встановити оновлення",
      "remindLater": "Нагадати пізніше",
      "skip": "Пропустити цю версію"
    },
    "updateDownloading": {
      "title": "Завантаження оновлення",
      "message": "Ви будете сповіщені, коли оновлення буде готове до встановлення",
      "ok": "Гаразд"
    },
    "updateInstallLater": {
      "title": "Оновлення буде встановлено пізніше",
      "message": "Оновлення буде встановлено, коли Ви закриєте застосунок",
      "ok": "Гаразд"
    },
    "updateReady": {
      "title": "Оновлення готове до встановлення",
      "message": "Оновлення завантажено",
      "installNow": "Встановити зараз"
    },
    "updateSkip": {
      "title": "Пропустити оновлення",
      "message": "Ми повідомимо Вас, коли наступне оновлення буде доступно. \nЯкщо Ви передумаєте, Ви можете перевірити наявність оновлень у меню \"Про Rocket.Chat\".",
      "ok": "Гаразд"
    },
    "selectClientCertificate": {
      "announcement": "Вибрати сертифікат",
      "select": "Вибрати",
      "validDates": "Дійсний з {{-validStart,}} по {{-validExpiry,}}"
    }
  },
  "settings": {
    "title": "Налаштування",
    "general": "Загальні",
    "options": {
      "trayIcon": {
        "title": "Значок в треї",
        "description": "Показує значок в системному треї. Якщо значок в треї увімкнено, додаток буде згорнуто в трей під час закриття. Інакше додаток буде повністю закрито."
      },
      "availableBrowsers": {
        "title": "Браузер за замовчуванням",
        "description": "Виберіть, який браузер відкриватиме зовнішні посилання з цього додатка. Системний за замовчуванням використовує налаштування вашої операційної системи.",
        "systemDefault": "Системний за замовчуванням",
        "loading": "Завантаження браузерів...",
        "current": "Зараз використовується:"
      },
      "screenLock": {
        "timeout": {
          "title": "Час до блокування екрана (секунди)",
          "description": "Час неактивності (у секундах), після якого додаток буде заблоковано. Встановіть 0, щоб вимкнути."
        },
        "password": {
          "title": "Пароль блокування",
          "placeholder": "Введіть пароль",
          "description": "Встановіть пароль, який буде потрібний для розблокування додатка. Пароль зберігається як хеш SHA-256."
        }
      }
    }
  },
  "error": {
    "authNeeded": "Необхідно ввійти, спробуйте <strong>{{- auth}}</strong>",
    "differentCertificate": "Сертифікат відрізняється від попереднього. \n\n {{- detail}}",
    "noValidServerFound": "За вказаним URL не знайдено відповідного сервера",
    "offline": "Перевірте Ваше інтернет з'єднання!"
  },
  "landing": {
    "invalidUrl": "Некоректнй url",
    "validating": "Перевіряємо ...",
    "inputUrl": "Введіть URL Вашого сервера",
    "connect": "Під'єднатися"
  },
  "menus": {
    "about": "Про {{- appName}}",
    "addNewServer": "Додати &новий сервер",
    "back": "&Назад",
    "clearTrustedCertificates": "Очистити довірені сертифікати",
    "close": "Закрити",
    "copy": "Ко&піювати",
    "cut": "В&ирізати",
    "developerMode": "Режим розробника",
    "documentation": "Документація",
    "editMenu": "&Редагувати",
    "fileMenu": "&Файл",
    "forward": "Вперед",
    "helpMenu": "&Довідка",
    "hide": "Приховати {{- appName}}",
    "hideOthers": "Приховати інші",
    "learnMore": "Дізнатися більше",
    "minimize": "Згорнути",
    "openDevTools": "Відкрити &DevTools",
    "paste": "Вс&тавити",
    "quit": "Ви&йти з {{- appName}}",
    "redo": "По&вторити",
    "reload": "П&ерезавантажити",
    "reportIssue": "Повідомити про проблему",
    "resetAppData": "Скинути дані додатка",
    "resetZoom": "Відновити масштаб",
    "selectAll": "Виділити все",
    "services": "Служби",
    "showFullScreen": "На весь екран",
    "showMenuBar": "Головне меню",
    "showOnUnreadMessage": "Показувати з непрочитатих повідомленнях",
    "showServerList": "Список серверів",
    "showTrayIcon": "Значок в треї",
    "toggleDevTools": "Відкрити &DevTools",
    "undo": "&Скасувати",
    "unhide": "Показати все",
    "viewMenu": "&Вигляд",
    "windowMenu": "В&ікно",
    "zoomIn": "Збільшити",
    "zoomOut": "Зменшити"
  },
  "loadingError": {
    "title": "Не вдалося завантажити сервер",
    "announcement": "Г'юстон, у нас проблеми",
    "reload": "Перезавантажити"
  },
  "videoCall": {
    "loading": {
      "initial": "Завантаження відеодзвінка...",
      "reloading": "Перезавантаження відеодзвінка...",
      "description": "Будь ласка, зачекайте, поки ми підключаємося до відеодзвінка"
    },
    "error": {
      "title": "Не вдалося завантажити відеодзвінок",
      "announcement": "Х'юстон, у нас проблема",
      "timeout": "Перевищено час очікування - відеодзвінок не вдалося завантажити за 15 секунд",
      "crashed": "Webview зависла",
      "maxRetriesReached": "Не вдалося завантажити після кількох спроб",
      "reload": "Перезавантажити відеодзвінок"
    }
  },
  "selfxss": {
    "title": "Стій!",
    "description": "Ця функція браузера призначена для розробників. Якщо хтось сказав вам, скопіюйте щось тут, щоб увімкнути функцію Rocket.Chat чи \"зламати\" чужий обліковий запис — це шахрайство і Ви надасте доступ до вашого облікового запису Rocket.Chat.",
    "moreInfo": "Дивіться https://go.rocket.chat/i/xss для більшої інформації."
  },
  "sidebar": {
    "addNewServer": "Додати новий сервер",
    "item": {
      "reload": "Перезавантажити сервер",
      "remove": "Видалити сервер",
      "openDevTools": "Відкрити DevTools"
    }
  },
  "touchBar": {
    "formatting": "Форматування",
    "selectServer": "Вибрати сервер"
  },
  "tray": {
    "menu": {
      "show": "Показати",
      "hide": "Приховати",
      "quit": "Вийти"
    },
    "tooltip": {
      "noUnreadMessage": "{{- appName}}: немає непрочитаних повідомлень",
      "unreadMention": "{{- appName}}: у Вас непрочитане згадування/приватне повідомлення",
      "unreadMention_plural": "{{- appName}}: у Вас {{- count}} непрочитаних  згадувань/приватних повідомлень",
      "unreadMessage": "{{- appName}}: у Вас непрочитаних повідомлень"
    },
    "balloon": {
      "stillRunning": {
        "title": "{{- appName}} досі працює",
        "content": "{{- appName }} налаштовано, щоб продовжувати працювати в системному треї/області сповіщень."
      }
    }
  },
  "taskbar": {
    "unreadMessage": "Непрочитані повідомлення",
    "unreadMention": "Непрочитані згадування",
    "noUnreadMessage": "Немає непрочитаних повідомлень"
  },
  "screenSharing": {
    "permissionDenied": "Дозвіл на запис екрану відхилено",
    "permissionRequired": "Для демонстрації екрану потрібен дозвіл на запис екрану.",
    "permissionInstructions": "Будь ласка, увімкніть його в налаштуваннях системи та спробуйте знову.",
    "title": "Демонстрація екрану",
    "entireScreen": "Весь екран",
    "applicationWindow": "Вікно додатку",
    "noScreensFound": "Екрани не знайдено",
    "noWindowsFound": "Вікна не знайдено",
    "cancel": "Скасувати",
    "share": "Демонструвати"
  },
<<<<<<< HEAD
  "lockScreen": {
    "title": "Екран заблоковано",
    "description": "Будь ласка, розблокуйте додаток, щоб продовжити",
    "placeholder": "Введіть пароль",
    "unlock": "Розблокувати",
    "incorrect": "Невірний пароль",
    "unlockFailed": "Не вдалося розблокувати"
=======
  "serverInfo": {
    "title": "Інформація про сервер",
    "urlLabel": "URL:",
    "versionLabel": "Версія:",
    "unknown": "Невідомо",
    "exchangeUrlLabel": "URL Outlook Exchange:",
    "supportedVersionsTitle": "Підтримувані версії",
    "statusLabel": "Статус:",
    "supportedLabel": "Підтримується:",
    "timestampLabel": "Мітка часу:",
    "exceptionsLabel": "Винятки:",
    "exceptionVersionsLabel": "Версії винятків:",
    "expiresLabel": "Закінчується:",
    "andMore": "... та ще {{count}}",
    "noExceptions": "Не налаштовано версій винятків",
    "status": {
      "loading": "Завантаження...",
      "error": "Помилка завантаження",
      "loaded": "Завантажено",
      "idle": "Неактивно",
      "from": "з {{source}}"
    },
    "supported": {
      "unknown": "Невідомо",
      "expiring": "Термін дії закінчується",
      "yes": "Так",
      "no": "Ні"
    },
    "expiration": {
      "label": "Термін дії:",
      "expiresOn": "Закінчується {{date}}"
    },
    "expiresRelative": {
      "today": "Закінчується сьогодні",
      "inOneDay": "Закінчується через 1 день",
      "inDays": "Закінчується через {{count}} днів",
      "expired": "Термін дії закінчився"
    }
>>>>>>> 98551b76
  }
}<|MERGE_RESOLUTION|>--- conflicted
+++ resolved
@@ -239,15 +239,6 @@
     "cancel": "Скасувати",
     "share": "Демонструвати"
   },
-<<<<<<< HEAD
-  "lockScreen": {
-    "title": "Екран заблоковано",
-    "description": "Будь ласка, розблокуйте додаток, щоб продовжити",
-    "placeholder": "Введіть пароль",
-    "unlock": "Розблокувати",
-    "incorrect": "Невірний пароль",
-    "unlockFailed": "Не вдалося розблокувати"
-=======
   "serverInfo": {
     "title": "Інформація про сервер",
     "urlLabel": "URL:",
@@ -286,6 +277,13 @@
       "inDays": "Закінчується через {{count}} днів",
       "expired": "Термін дії закінчився"
     }
->>>>>>> 98551b76
+  },
+  "lockScreen": {
+    "title": "Екран заблоковано",
+    "description": "Будь ласка, розблокуйте додаток, щоб продовжити",
+    "placeholder": "Введіть пароль",
+    "unlock": "Розблокувати",
+    "incorrect": "Невірний пароль",
+    "unlockFailed": "Не вдалося розблокувати"
   }
 }