--- conflicted
+++ resolved
@@ -52,12 +52,8 @@
   openInternalVideoChatWindow: (url: string, options: undefined) => void;
   setGitCommitHash: (gitCommitHash: string) => void;
   writeTextToClipboard: (text: string) => void;
-<<<<<<< HEAD
-  getOutlookEvents: (date: Date) => Promise<Appointment[]>;
+  getOutlookEvents: (date: Date) => Promise<AppointmentData[]>;
   setOutlookExchangeUrl: (url: string) => void;
-=======
-  getOutlookEvents: (date: Date) => Promise<AppointmentData[]>;
->>>>>>> 3f505869
 };
 
 export const RocketChatDesktop: RocketChatDesktopAPI = {
