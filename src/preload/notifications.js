--- conflicted
+++ resolved
@@ -2,14 +2,9 @@
 
 import { ipcRenderer, remote } from 'electron';
 
-<<<<<<< HEAD
-const fetchWithoutOrigin = remote.require('electron-main-fetch').default;
-=======
 import { getMeteor } from './rocketChat';
 
-
-const fetchWithoutOrigin = remote.require('electron-fetch').default;
->>>>>>> 436eb245
+const fetchWithoutOrigin = remote.require('electron-main-fetch').default;
 
 const avatarCache = {};
 
@@ -53,7 +48,6 @@
 		return false;
 	}
 };
-
 
 class Notification extends EventEmitter {
 	static requestPermission() {
