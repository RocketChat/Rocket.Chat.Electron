--- conflicted
+++ resolved
@@ -1,5 +1,30 @@
 {
-<<<<<<< HEAD
+  "serverInfo": {
+    "title": "Serverinformasjon",
+    "urlLabel": "URL:",
+    "versionLabel": "Versjon:",
+    "unknown": "Ukjent",
+    "exchangeUrlLabel": "Outlook Exchange URL:",
+    "supportedVersionsTitle": "Støttede versjoner",
+    "statusLabel": "Status:",
+    "status": {
+      "loading": "Lastar...",
+      "error": "Kunne ikkje laste",
+      "loaded": "Lasta",
+      "idle": "Inaktiv",
+      "from": "frå {{source}}"
+    },
+    "supported": {
+      "unknown": "Ukjent",
+      "expiring": "Utløper snart",
+      "yes": "Ja",
+      "no": "Nei"
+    },
+    "expiration": {
+      "label": "Utløpsdato:",
+      "expiresOn": "Utløper {{date}}"
+    }
+  },
   "settings": {
     "title": "Innstillingar",
     "general": "Generelt",
@@ -24,32 +49,6 @@
       "unlock": "Lås opp",
       "incorrect": "Feil passord",
       "unlockFailed": "Klarte ikkje å låse opp"
-=======
-  "serverInfo": {
-    "title": "Serverinformasjon",
-    "urlLabel": "URL:",
-    "versionLabel": "Versjon:",
-    "unknown": "Ukjent",
-    "exchangeUrlLabel": "Outlook Exchange URL:",
-    "supportedVersionsTitle": "Støttede versjoner",
-    "statusLabel": "Status:",
-    "status": {
-      "loading": "Lastar...",
-      "error": "Kunne ikkje laste",
-      "loaded": "Lasta",
-      "idle": "Inaktiv",
-      "from": "frå {{source}}"
-    },
-    "supported": {
-      "unknown": "Ukjent",
-      "expiring": "Utløper snart",
-      "yes": "Ja",
-      "no": "Nei"
-    },
-    "expiration": {
-      "label": "Utløpsdato:",
-      "expiresOn": "Utløper {{date}}"
->>>>>>> 98551b76
     }
   }
 }