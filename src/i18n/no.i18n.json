{
  "contextMenu": {
    "cut": "Kutte ut",
    "copy": "Kopiere",
    "paste": "Lim inn",
    "selectAll": "Velg alle",
    "undo": "Angre",
    "redo": "Gjør om",
    "spelling": "Stavemåte",
    "spellingLanguages": "Stavespråk",
    "moreSpellingSuggestions": "Flere staveforslag",
    "noSpellingSuggestions": "Ingen forslag",
    "copyLinkAddress": "Kopier lenkeadressen",
    "copyLinkText": "Kopier lenketekst",
    "openLink": "Åpne lenken",
    "saveImageAs": "Lagre bildet som...",
    "copyImage": "Kopier bildet"
  },
  "dialog": {
    "about": {
      "title": "Om {{- appName}}",
      "version": "Versjon: <1>{{-version}}</1>",
      "checkUpdates": "Se etter oppdateringer",
      "checkUpdatesOnStart": "Se etter oppdateringer ved start",
      "noUpdatesAvailable": "Ingen oppdateringer er tilgjengelige.",
      "copyright": "Opphavsrett {{copyright}}",
      "errorWhenLookingForUpdates": "Det har oppstått en feil under søk etter oppdateringer",
      "updateChannel": {
        "label": "Oppdater kanal",
        "latest": "Stabil",
        "beta": "Beta",
        "alpha": "Alfa (eksperimentell)"
      }
    },
    "addServer": {
      "title": "Legg til server",
      "message": "Vil du legge til \"{{- host}}\" til listen over servere?",
      "add": "Legg til",
      "cancel": "Kansellere"
    },
    "addServerError": {
      "title": "Ugyldig vert",
      "message": "Verten \"{{- host}}\" kunne ikke valideres, så den ble ikke lagt til."
    },
    "certificateError": {
      "title": "Sertifikatfeil",
      "message": "Stoler du på sertifikatet fra \"{{- issuerName}}\"? Klikk bare \"Ja\" hvis du virkelig stoler på dette sertifikatet. Hvis du er usikker, kontakt IT- eller sikkerhetsteamet ditt før du klikker på \"Ja\".",
      "yes": "Ja",
      "no": "Nei"
    },
    "clearCache": {
      "announcement": "Tving omlasting",
      "title": "Vil du beholde påloggingsøkten?",
      "message": "Ved å slette påloggingsøkten vil du bli logget ut og bedt om å logge på igjen.",
      "keepLoginData": "Fortsett påloggingsøkten",
      "deleteLoginData": "Slette påloggingsøkten",
      "clearingWait": "Vent",
      "cancel": "Kansellere"
    },
    "downloadRemoval": {
      "title": "Er du sikker?",
      "message": "Vil du fjerne denne nedlastingen?",
      "yes": "Ja",
      "no": "Nei"
    },
    "resetAppData": {
      "title": "Tilbakestill appdata",
      "message": "Dette vil logge deg ut fra alle teamene dine og tilbakestille appen til de opprinnelige innstillingene. Dette kan ikke angres.",
      "yes": "Ja",
      "cancel": "Kansellere"
    },
    "clearPermittedScreenCaptureServers": {
      "title": "Fjern tillatte skjermfangstservere",
      "message": "Dette vil slette alle tillatelsene for skjermfangstservere, slik at de spør om tillatelse igjen. Dette kan ikke angres.",
      "yes": "Ja",
      "cancel": "Kansellere"
    },
    "screenshare": {
      "title": "Del skjermen din",
      "announcement": "Velg en skjerm du vil dele"
    },
    "update": {
      "title": "Oppdatering tilgjengelig",
      "announcement": "Ny oppdatering er tilgjengelig",
      "message": "En ny versjon av Rocket.Chat Desktop App er tilgjengelig!",
      "currentVersion": "Gjeldende versjon:",
      "newVersion": "Ny versjon:",
      "install": "Installer oppdatering",
      "remindLater": "Påminn meg senere",
      "skip": "Hopp over denne versjonen"
    },
    "updateDownloading": {
      "title": "Laster ned oppdatering",
      "message": "Du vil bli varslet når oppdateringen er klar til å installeres",
      "ok": "OK"
    },
    "updateInstallLater": {
      "title": "Installerer senere",
      "message": "Oppdatering vil bli installert når du avslutter appen",
      "ok": "OK"
    },
    "updateReady": {
      "title": "Oppdatering klar til installasjon",
      "message": "Oppdatering er lastet ned",
      "installNow": "Installer nå",
      "installLater": "Installer senere"
    },
    "updateSkip": {
      "title": "Hopp over oppdatering",
      "message": "Vi vil varsle deg når neste oppdatering er tilgjengelig\nHvis du ombestemmer deg, kan du se etter oppdateringer fra Om-menyen.",
      "ok": "OK"
    },
    "selectClientCertificate": {
      "announcement": "Velg sertifikat",
      "select": "Velge",
      "validDates": "Gyldig fra {{-validStart,}} til {{-validExpiry,}}"
    },
    "openingExternalProtocol": {
      "title": "Koble til tilpasset protokoll",
      "message": "{{- protocol }}-koblingen krever en ekstern applikasjon.",
      "detail": "Den forespurte koblingen er {{- url }} . Vil du fortsette?",
      "dontAskAgain": "Åpne alltid denne typen lenker i den tilknyttede appen",
      "yes": "Ja",
      "no": "Nei"
    },
    "allowVideoCallCaptureScreen": {
      "title": "Videosamtalen prøver å fange skjermen din",
      "message": "Videosamtalen ber om tillatelse til å ta opp skjermen din.",
      "detail": "Videosamtalen fra serveren {{- url }} krever tillatelse for å dele skjermen din med andre.",
      "dontAskAgain": "Tillat alltid videosamtaler fra denne serveren for å fange opp skjermen din",
      "yes": "Tillate",
      "no": "Kansellere"
    },
    "mediaPermission": {
      "title": "Medietillatelse Påkrevd",
      "message": "Tilgang til {{- permissionType}} er for øyeblikket deaktivert i systeminnstillingene dine.",
      "detail": "For å aktivere videosamtalefunksjoner, vennligst tillat tilgang i systemets personverninnstillinger og start deretter applikasjonen på nytt.",
      "openSettings": "Åpne Innstillinger",
      "cancel": "Avbryt",
      "microphone": "Mikrofon",
      "camera": "Kamera",
      "both": "Mikrofon og Kamera"
    },
    "outlookCalendar": {
      "title": "Outlook-kalender",
      "encryptionUnavailableTitle": "Kryptering utilgjengelig",
      "encryptionUnavailable": "Operativsystemet ditt støtter ikke kryptering.\nPåloggingsinformasjonen din vil bli lagret i ren tekst.",
      "field_required": "Dette feltet er obligatorisk",
      "remember_credentials": "Husk påloggingsinformasjonen min",
      "cancel": " Kansellere",
      "submit": "Logg inn"
    },
    "supportedVersion": {
      "title": "Workspace-versjonen støttes ikke"
    }
  },
  "downloads": {
    "title": "Nedlastinger",
    "notifications": {
      "downloadFinished": "Nedlasting fullført",
      "downloadInterrupted": "Nedlasting avbrutt",
      "downloadCancelled": "Nedlasting avbrutt",
      "downloadFailed": "Nedlasting mislyktes",
      "downloadExpired": "Nedlastet utløpt",
      "downloadExpiredMessage": "Prøv å laste ned fra kilden på nytt."
    },
    "filters": {
      "search": "Søk",
      "server": "Server",
      "mimeType": "Type",
      "status": "Status",
      "clear": "Tøm filtre",
      "all": "Alle",
      "mimes": {
        "images": "Bilder",
        "videos": "Videoer",
        "audios": "Lyd",
        "texts": "Tekster",
        "files": "Filer"
      },
      "statuses": {
        "paused": "Satt på pause",
        "cancelled": "Kansellert"
      }
    },
    "item": {
      "cancel": "Kansellere",
      "copyLink": "Kopier lenken",
      "errored": "Nedlasting avbrutt",
      "pause": "Pause",
      "progressSize": "{{receivedBytes, byteSize}} av {{totalBytes, byteSize}} ({{ratio, percentage}})",
      "remove": "Fjern fra listen",
      "resume": "Gjenoppta",
      "retry": "Prøv på nytt",
      "showInFolder": "Vis i mappe"
    },
    "showingResults": "Viser resultater {{first}} - {{last}} av {{count}}"
  },
  "certificatesManager": {
    "title": "Sertifikatansvarlig",
    "trustedCertificates": "Klarerte sertifikater",
    "notTrustedCertificates": "Ikke klarerte sertifikater",
    "item": {
      "domain": "Domene",
      "actions": "Handlinger",
      "remove": "Fjerne"
    }
  },
  "settings": {
    "title": "Innstillinger",
    "general": "General",
    "certificates": "Sertifikater",
    "options": {
      "report": {
        "title": "Rapporter feil til utviklere",
        "description": "Rapporter feil anonymt til utviklerne. Delt informasjon inkluderer appversjonsnummer, operativsystemtype, server-URL, enhetsspråk og feiltype. Ingen innhold eller brukernavn deles.",
        "masDescription": "Dette alternativet er deaktivert når det er installert fra Mac App Store, feilene vil bli rapportert gjennom Mac App Store feilrapporteringsprosessen."
      },
      "flashFrame": {
        "title": "Aktiver Flash Frame",
        "titleDarwin": "Slå av/på Dock Bounce på varsel",
        "description": "Blinker vinduet for å tiltrekke brukerens oppmerksomhet.",
        "onLinux": "Noen Linux-distroer har ikke støtte for denne funksjonen.",
        "descriptionDarwin": "Spretter appikonet i dokken for å tiltrekke brukerens oppmerksomhet."
      },
      "hardwareAcceleration": {
        "title": "Maskinvareakselerasjon",
        "description": "Muliggjør maskinvareakselerasjon når tilgjengelig. Applikasjonen vil lastes inn på nytt ved endring."
      },
      "videoCallScreenCaptureFallback": {
        "title": "Reserveopptak for videosamtaler",
        "description": "Deaktiverer Windows Graphics Capture slik at deling virker i RDP-økter. Appen starter på nytt når du endrer dette valget.",
        "forcedDescription": "Allerede aktivert fordi appen oppdaget en RDP-økt. Bytt til for å bestemme oppførsel ved fremtidige lokale oppstarter."
      },
      "internalVideoChatWindow": {
        "title": "Åpne videochat ved hjelp av applikasjonsvinduet",
        "description": "Når innstilt, vil Videochat åpnes ved hjelp av et programvindu, ellers vil standardnettleseren brukes. <strong>Google Meet</strong> og <strong>Jitsi</strong> skjermopptak støttes ikke i Electron-applikasjoner, så denne konfigurasjonen endrer ikke anropsadferd, som åpnes i nettleseren.",
        "masDescription": "Dette alternativet er deaktivert når det er installert fra Mac App Store, av sikkerhetsgrunner vil det åpne Video Chat ved å bruke nettleseren som standard."
      },
      "minimizeOnClose": {
        "title": "Minimer på nært hold",
        "description": "Når den er lukket, vil appen minimeres, ellers avsluttes applikasjonen. Systemstatusikon må deaktiveres for at dette skal tre i kraft."
      },
      "menubar": {
        "title": "Menylinje",
        "description": "Vis menylinjen øverst i vinduet.",
        "disabledHint": "Kan ikke deaktivere menylinjen når sidefeltet er deaktivert. Innstillinger ville bli utilgjengelige."
      },
      "sidebar": {
        "title": "Sidefelt",
        "description": "Vis sidefeltet til venstre i vinduet med serverlisten, nedlastinger og innstillinger.",
        "disabledHint": "Kan ikke deaktivere sidefeltet når menylinjen er deaktivert. Innstillinger ville bli utilgjengelige."
      },
      "trayIcon": {
        "title": "Systemstatusikon",
        "description": "Vis ikonet på systemstatusfeltet. Hvis systemstatusikonet er aktivt, vil appen være skjult ved lukke. Ellers avsluttes programmet."
      },
      "availableBrowsers": {
        "title": "Standard nettleser",
        "description": "Velg hvilken nettleser som skal åpne eksterne lenker fra denne appen. Systemstandard bruker operativsysteminnstillingene dine.",
        "systemDefault": "Systemstandard",
        "loading": "Laster inn nettlesere ...",
        "current": "Bruker for øyeblikket:"
      },
      "clearPermittedScreenCaptureServers": {
        "title": "Fjern skjermopptakstillatelser",
        "description": "Fjern skjermopptakstillatelsene på videosamtaler som ble valgt for ikke å spørre igjen."
      },
      "allowScreenCaptureOnVideoCalls": {
        "title": "Tillat skjermopptak på videosamtaler",
        "description": "Tillat skjermfangst på videosamtaler. Dette vil be om tillatelse for hver videosamtale."
      },
      "ntlmCredentials": {
        "title": "NTLM-påloggingsinformasjon",
        "description": "Tillat at NTLM-påloggingsinformasjon brukes når du kobler til en server.",
        "domains": "Domener som vil bruke påloggingsinformasjonen. Atskilt med komma. Bruk * for å matche alle domener."
      },
      "videoCallWindowPersistence": {
        "title": "Husk posisjonen til videosamtalevinduet",
        "description": "Lagre og gjenopprett posisjonen og størrelsen på videosamtalevinduer mellom økter"
      },
      "screenLock": {
        "timeout": {
          "title": "Skjermlås tidsavbrudd (sekunder)",
          "description": "Inaktivitetstid (i sekunder) etter hvor lang tid applikasjonen låses. Sett til 0 for å deaktivere."
        },
        "password": {
          "title": "Låspassord",
          "placeholder": "Angi passord",
          "description": "Angi et passord som kreves for å låse opp applikasjonen. Passordet lagres med en sikker, saltet hash."
        }
      }
    }
  },
  "error": {
    "authNeeded": "Godkjenning kreves, prøv <strong>{{- auth}}</strong>",
    "connectTimeout": "Tidsavbrudd prøver å koble til",
    "differentCertificate": "Sertifikatet er forskjellig fra det forrige.\n\n {{- detail}}",
    "noValidServerFound": "Ingen gyldig server funnet på URL-en",
    "offline": "Sjekk Internett-tilkoblingen din!"
  },
  "landing": {
    "invalidUrl": "Ugyldig URL",
    "validating": "Validerer...",
    "inputUrl": "Skriv inn serverens URL",
    "connect": "Koble til"
  },
  "menus": {
    "about": "Om {{- appName}}",
    "addNewServer": "Legg til ny server",
    "back": "Tilbake",
    "clearTrustedCertificates": "Fjern klarerte sertifikater",
    "close": "Lukke",
    "copy": "Kopiere",
    "cut": "Kutt",
    "developerMode": "Utviklermodus",
    "disableGpu": "Deaktiver GPU",
    "documentation": "Dokumentasjon",
    "downloads": "Nedlastinger",
    "settings": "Innstillinger",
    "editMenu": "Redigere",
    "fileMenu": "Fil",
    "forward": "Framover",
    "helpMenu": "Hjelp",
    "hide": "Skjul {{- appName}}",
    "hideOthers": "Skjul andre",
    "learnMore": "Lær mer",
    "minimize": "Minimer",
    "openDevTools": "Åpne Utviklerverktøy",
    "openDevToolsOnAllWindows": "Åpne Utviklerverktøy på alle vinduer",
    "paste": "Lim inn",
    "quit": "Avslutt {{- appName}}",
    "redo": "Gjør om",
    "reload": "Last inn på nytt",
    "reloadClearingCache": "Tving omlasting",
    "reportIssue": "Rapporter problem",
    "resetAppData": "Tilbakestill appdata",
    "resetZoom": "Tilbakestill zoom",
    "selectAll": "Velg alle",
    "services": "Tjenester",
    "showFullScreen": "Fullskjerm",
    "showMenuBar": "Menylinje",
    "showOnUnreadMessage": "Vis på uleste meldinger",
    "showServerList": "Serverliste",
    "showTrayIcon": "Systemstatusikon",
    "toggleDevTools": "Slå på Utviklerverktøy",
    "openConfigFolder": "Åpne konfigurasjonsmappe",
    "videoCallDevTools": "Åpne videosamtale og utviklerverktøy",
    "videoCallTools": "Verktøy for videosamtaler",
    "videoCallDevToolsAutoOpen": "Automatisk åpning av utviklerverktøy",
    "undo": "Angre",
    "unhide": "Vis alle",
    "viewMenu": "Visning",
    "windowMenu": "Vindu",
    "zoomIn": "Zoom inn",
    "zoomOut": "Zoom ut"
  },
  "loadingError": {
    "title": "Serveren kunne ikke lastes inn",
    "announcement": "Houston, vi har et problem",
    "reload": "Last inn på nytt"
  },
  "videoCall": {
    "loading": {
      "initial": "Laster videosamtale...",
      "reloading": "Laster videosamtale på nytt...",
      "description": "Vennligst vent mens vi kobler til videosamtalen"
    },
    "error": {
      "title": "Kunne ikke laste videosamtale",
      "announcement": "Houston, vi har et problem",
      "timeout": "Tidsavbrudd - videosamtalen kunne ikke lastes innen 15 sekunder",
      "crashed": "Webview krasjet",
      "maxRetriesReached": "Kunne ikke laste etter flere forsøk",
      "reload": "Last videosamtale på nytt"
    }
  },
  "unsupportedServer": {
    "title": "{{instanceDomain}} kjører en versjon av Rocket.Chat som ikke støttes",
    "announcement": "En administrator må oppdatere serveren til en støttet versjon for å gjenaktivere tilgang fra mobil- og skrivebordsapper.",
    "moreInformation": "Mer informasjon"
  },
  "selfxss": {
    "title": "Stoppe!",
    "description": "Dette er en nettleserfunksjon beregnet på utviklere. Hvis noen ba deg kopiere og lime inn noe her for å aktivere en Rocket.Chat-funksjon eller \"hacke\" noens konto, er det en svindel og vil gi dem tilgang til Rocket.Chat-kontoen din.",
    "moreInfo": "Se https://go.rocket.chat/i/xss for mer informasjon."
  },
  "sidebar": {
    "addNewServer": "Legg til ny server",
    "downloads": "Nedlastinger",
    "settings": "Innstillinger",
    "menuTitle": "Tilpass og kontroller appen",
    "item": {
      "reload": "Last inn på nytt",
      "remove": "Fjerne",
      "openDevTools": "Åpne DevTools",
      "clearCache": "Tøm buffer",
      "clearStorageData": "Fjern lagringsdata",
      "copyCurrentUrl": "Kopier gjeldende URL",
      "reloadClearingCache": "Tving omlasting",
      "serverInfo": "Serverinfo",
      "supportedVersionsInfo": "Informasjon om støttede versjoner"
    },
    "tooltips": {
      "unreadMessage": "{{- count}} ulest melding",
      "unreadMessages": "{{- count}} uleste meldinger",
      "userNotLoggedIn": "Ikke innlogget",
      "addWorkspace": "Legg til server ({{shortcut}}+N)",
      "settingsMenu": "Tilpass og kontroller appen"
    }
  },
  "touchBar": {
    "formatting": "Formatering",
    "selectServer": "Velg server"
  },
  "tray": {
    "menu": {
      "show": "Vise",
      "hide": "Skjul meny",
      "quit": "Avslutt"
    },
    "tooltip": {
      "noUnreadMessage": "{{- appName}}: ingen ulest melding",
      "unreadMention": "{{- appName}}: du har en ulest omtale/direktemelding",
      "unreadMention_plural": "{{- appName}}: du har {{- count}} uleste omtaler/direktemeldinger",
      "unreadMessage": "{{- appName}}: du har uleste meldinger"
    },
    "balloon": {
      "stillRunning": {
        "title": "{{- appName}} kjører fortsatt",
        "content": "{{- appName }} er satt til å fortsette å kjøre i systemstatusfeltet/meldingsområdet."
      }
    }
  },
  "taskbar": {
    "unreadMessage": "Uleste meldinger",
    "unreadMention": "Uleste omtaler",
    "noUnreadMessage": "Ingen uleste meldinger"
  },
  "screenSharing": {
    "permissionDenied": "Tillatelse til skjermopptak nektet",
    "permissionRequired": "Tillatelse til skjermopptak kreves for å dele skjermen din.",
    "permissionInstructions": "Vennligst aktiver det i systeminnstillingene dine og prøv på nytt.",
    "title": "Del skjermen din",
    "entireScreen": "Hele skjermen din",
    "applicationWindow": "Programvindu",
    "noScreensFound": "Ingen skjermer funnet",
    "noWindowsFound": "Ingen vinduer funnet",
    "cancel": "Kansellere",
    "share": "Dele"
  },
<<<<<<< HEAD
  "lockScreen": {
    "title": "Skjermen er låst",
    "description": "Lås opp appen for å fortsette",
    "placeholder": "Skriv inn passord",
    "unlock": "Lås opp",
    "incorrect": "Feil passord",
    "unlockFailed": "Kunne ikke låse opp"
=======
  "serverInfo": {
    "title": "Serverinformasjon",
    "urlLabel": "URL:",
    "versionLabel": "Versjon:",
    "unknown": "Ukjent",
    "exchangeUrlLabel": "Outlook Exchange URL:",
    "supportedVersionsTitle": "Støttede versjoner",
    "statusLabel": "Status:",
    "status": {
      "loading": "Laster...",
      "error": "Kunne ikke laste",
      "loaded": "Lastet",
      "idle": "Inaktiv",
      "from": "fra {{source}}"
    },
    "supported": {
      "unknown": "Ukjent",
      "expiring": "Utløper snart",
      "yes": "Ja",
      "no": "Nei"
    },
    "expiration": {
      "label": "Utløpsdato:",
      "expiresOn": "Utløper {{date}}"
    }
>>>>>>> 98551b76
  }
}<|MERGE_RESOLUTION|>--- conflicted
+++ resolved
@@ -449,15 +449,6 @@
     "cancel": "Kansellere",
     "share": "Dele"
   },
-<<<<<<< HEAD
-  "lockScreen": {
-    "title": "Skjermen er låst",
-    "description": "Lås opp appen for å fortsette",
-    "placeholder": "Skriv inn passord",
-    "unlock": "Lås opp",
-    "incorrect": "Feil passord",
-    "unlockFailed": "Kunne ikke låse opp"
-=======
   "serverInfo": {
     "title": "Serverinformasjon",
     "urlLabel": "URL:",
@@ -483,6 +474,13 @@
       "label": "Utløpsdato:",
       "expiresOn": "Utløper {{date}}"
     }
->>>>>>> 98551b76
+  },
+  "lockScreen": {
+    "title": "Skjermen er låst",
+    "description": "Lås opp appen for å fortsette",
+    "placeholder": "Skriv inn passord",
+    "unlock": "Lås opp",
+    "incorrect": "Feil passord",
+    "unlockFailed": "Kunne ikke låse opp"
   }
 }