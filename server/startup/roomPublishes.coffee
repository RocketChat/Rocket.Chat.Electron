--- conflicted
+++ resolved
@@ -53,11 +53,7 @@
 				jitsiTimeout: 1
 
 		user = RocketChat.models.Users.findOneById this.userId, fields: username: 1
-<<<<<<< HEAD
-		if RocketChat.authz.hasPermission(this.userId, 'view-d-room')
+		if RocketChat.authz.hasAtLeastOnePermission(this.userId, ['view-d-room', 'view-joined-room'])
 			# CACHE: can we stop using publications here?
-=======
-		if RocketChat.authz.hasAtLeastOnePermission(this.userId, ['view-d-room', 'view-joined-room'])
->>>>>>> 9965ab4c
 			return RocketChat.models.Rooms.findByTypeContainigUsernames 'd', [user.username, identifier], options
 		return this.ready()