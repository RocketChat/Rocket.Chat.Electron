--- conflicted
+++ resolved
@@ -459,11 +459,7 @@
 }
 
 body {
-<<<<<<< HEAD
-	font-family: -apple-system, BlinkMacSystemFont, Roboto, "Helvetica Neue", Arial, sans-serif, "Apple Color Emoji", "Segoe UI", "Segoe UI Emoji", "Segoe UI Symbol", "Meiryo UI";
-=======
 	font-family: @body-font-family;
->>>>>>> 865d6818
 	font-size: 0.875rem;
 	height: 100%;
 	width: 100%;
