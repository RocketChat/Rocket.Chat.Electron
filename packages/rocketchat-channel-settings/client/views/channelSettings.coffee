Template.channelSettings.helpers
	canEdit: ->
		return RocketChat.authz.hasAllPermission('edit-room', @rid)
	editing: (field) ->
		return Template.instance().editing.get() is field
	notDirect: ->
		return ChatRoom.findOne(@rid)?.t isnt 'd'
	roomType: ->
		return ChatRoom.findOne(@rid)?.t
<<<<<<< HEAD
	channelSettings: ->
		return RocketChat.ChannelSettings.getOptions()
=======
	roomTypeDescription: ->
		roomType = ChatRoom.findOne(@rid)?.t
		if roomType is 'c'
			return t('Channel')
		else if roomType is 'p'
			return t('Private_Group')
	roomName: ->
		return ChatRoom.findOne(@rid)?.name
	roomTopic: ->
		return ChatRoom.findOne(@rid)?.topic
>>>>>>> 97d2c378

Template.channelSettings.events
	# 'click .save': (e, t) ->
	# 	e.preventDefault()

	# 	settings =
	# 		roomType: t.$('input[name=roomType]:checked').val()
	# 		roomName: t.$('input[name=roomName]').val()
	# 		roomTopic: t.$('input[name=roomTopic]').val()

	# 	if t.validate()
	# 		Meteor.call 'saveRoomSettings', t.data.rid, settings, (err, results) ->
	# 			if err
	# 				if err.error in [ 'duplicate-name', 'name-invalid' ]
	# 					return toastr.error TAPi18n.__(err.reason, err.details.channelName)
	# 				if err.error is 'invalid-room-type'
	# 					return toastr.error TAPi18n.__(err.reason, err.details.roomType)
	# 				return toastr.error TAPi18n.__(err.reason)

	# 			toastr.success TAPi18n.__ 'Settings_updated'

	'keydown input[type=text]': (e, t) ->
		if e.keyCode is 13
			e.preventDefault()
			t.saveSetting()

	'click [data-edit]': (e, t) ->
		e.preventDefault()
		t.editing.set($(e.currentTarget).data('edit'))
		setTimeout (-> t.$('input.editing').focus().select()), 100

	'click .cancel': (e, t) ->
		e.preventDefault()
		t.editing.set()

	'click .save': (e, t) ->
		e.preventDefault()
		t.saveSetting()

Template.channelSettings.onCreated ->
	@editing = new ReactiveVar

	@validateRoomType = =>
		type = @$('input[name=roomType]:checked').val()
		if type not in ['c', 'p']
			toastr.error t('Invalid_room_type', type)
		return true

	@validateRoomName = =>
		rid = Template.currentData()?.rid
		room = ChatRoom.findOne rid

		if not RocketChat.authz.hasAllPermission('edit-room', @rid) or room.t not in ['c', 'p']
			toastr.error t('Not_allowed')
			return false

		name = $('input[name=roomName]').val()
		if not /^[0-9a-z-_]+$/.test name
			toastr.error t('Invalid_room_name', name)
			return false

		return true

	@validateRoomTopic = =>
		return true

	@saveSetting = =>
		switch @editing.get()
			when 'roomName'
				if @validateRoomName()
					Meteor.call 'saveRoomSettings', @data?.rid, 'roomName', @$('input[name=roomName]').val(), (err, result) ->
						if err
							if err.error in [ 'duplicate-name', 'name-invalid' ]
								return toastr.error TAPi18n.__(err.reason, err.details.channelName)
							return toastr.error TAPi18n.__(err.reason)
						toastr.success TAPi18n.__ 'Room_name_changed_successfully'
			when 'roomTopic'
				if @validateRoomTopic()
					Meteor.call 'saveRoomSettings', @data?.rid, 'roomTopic', @$('input[name=roomTopic]').val(), (err, result) ->
						if err
							return toastr.error TAPi18n.__(err.reason)
						toastr.success TAPi18n.__ 'Room_topic_changed_successfully'
			when 'roomType'
				if @validateRoomType()
					Meteor.call 'saveRoomSettings', @data?.rid, 'roomType', @$('input[name=roomType]:checked').val(), (err, result) ->
						if err
							if err.error is 'invalid-room-type'
								return toastr.error TAPi18n.__(err.reason, err.details.roomType)
							return toastr.error TAPi18n.__(err.reason)
						toastr.success TAPi18n.__ 'Room_type_changed_successfully'
		@editing.set()<|MERGE_RESOLUTION|>--- conflicted
+++ resolved
@@ -7,10 +7,8 @@
 		return ChatRoom.findOne(@rid)?.t isnt 'd'
 	roomType: ->
 		return ChatRoom.findOne(@rid)?.t
-<<<<<<< HEAD
 	channelSettings: ->
 		return RocketChat.ChannelSettings.getOptions()
-=======
 	roomTypeDescription: ->
 		roomType = ChatRoom.findOne(@rid)?.t
 		if roomType is 'c'
@@ -21,7 +19,6 @@
 		return ChatRoom.findOne(@rid)?.name
 	roomTopic: ->
 		return ChatRoom.findOne(@rid)?.topic
->>>>>>> 97d2c378
 
 Template.channelSettings.events
 	# 'click .save': (e, t) ->
