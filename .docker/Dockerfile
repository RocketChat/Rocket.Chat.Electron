--- conflicted
+++ resolved
@@ -1,10 +1,6 @@
 FROM rocketchat/base:8
 
-<<<<<<< HEAD
-ENV RC_VERSION 0.60.4
-=======
 ENV RC_VERSION 0.61.0-rc.2
->>>>>>> 563a4960
 
 MAINTAINER buildmaster@rocket.chat
 
