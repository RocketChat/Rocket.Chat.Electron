--- conflicted
+++ resolved
@@ -74,11 +74,8 @@
   hasOutlookCredentials: () => Promise<boolean>;
   clearOutlookCredentials: () => void;
   setUserToken: (token: string, userId: string) => void;
-<<<<<<< HEAD
-=======
   setWorkspaceUID: (workspaceUID: string) => void;
   setVersion: (version: string) => void;
->>>>>>> 63b5a0a6
 };
 
 export const RocketChatDesktop: RocketChatDesktopAPI = {
@@ -111,10 +108,7 @@
   hasOutlookCredentials,
   clearOutlookCredentials,
   setUserToken,
-<<<<<<< HEAD
-=======
   setWorkspaceUID,
   setVersion,
   setSidebarCustomTheme,
->>>>>>> 63b5a0a6
 };