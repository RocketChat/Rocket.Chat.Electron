--- conflicted
+++ resolved
@@ -1,18 +1,6 @@
-<<<<<<< HEAD
-import path from 'path';
-
 import type { DownloadItem, Event, WebContents } from 'electron';
 import { clipboard, shell, webContents } from 'electron';
-=======
-import {
-  clipboard,
-  DownloadItem,
-  Event,
-  shell,
-  WebContents,
-  webContents,
-} from 'electron';
->>>>>>> 6e4988a4
+
 import { t } from 'i18next';
 
 import { handle } from '../ipc/main';
