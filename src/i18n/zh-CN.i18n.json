--- conflicted
+++ resolved
@@ -275,15 +275,6 @@
     "cancel": "取消",
     "share": "共享"
   },
-<<<<<<< HEAD
-  "lockScreen": {
-    "title": "屏幕已锁定",
-    "description": "请解锁应用以继续",
-    "placeholder": "输入密码",
-    "unlock": "解锁",
-    "incorrect": "密码不正确",
-    "unlockFailed": "解锁失败"
-=======
   "serverInfo": {
     "title": "服务器信息",
     "urlLabel": "URL:",
@@ -309,6 +300,13 @@
       "label": "过期时间:",
       "expiresOn": "将于 {{date}} 过期"
     }
->>>>>>> 98551b76
+  },
+  "lockScreen": {
+    "title": "屏幕已锁定",
+    "description": "请解锁应用以继续",
+    "placeholder": "输入密码",
+    "unlock": "解锁",
+    "incorrect": "密码不正确",
+    "unlockFailed": "解锁失败"
   }
 }