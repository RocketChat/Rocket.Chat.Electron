@filteredUsersMemory = new Mongo.Collection null

Meteor.startup ->
	Tracker.autorun ->
		if not Meteor.user()? or not Session.get('openedRoom')?
			return

		filteredUsersMemory.remove({})
		messageUsers = RocketChat.models.Messages.find({rid: Session.get('openedRoom'), 'u.username': {$ne: Meteor.user().username}}, {fields: {'u.username': 1, ts: 1}, sort: {ts: -1}}).fetch()
		uniqueMessageUsersControl = {}
		messageUsers.forEach (messageUser) ->
			if not uniqueMessageUsersControl[messageUser.u.username]?
				uniqueMessageUsersControl[messageUser.u.username] = true
				filteredUsersMemory.upsert messageUser.u.username,
					_id: messageUser.u.username
					username: messageUser.u.username
					status: Session.get('user_' + messageUser.u.username + '_status') or 'offline'
					ts: messageUser.ts


getUsersFromServer = (filter, records, cb) =>
	messageUsers = _.pluck(records, 'username')
	Meteor.call 'spotlight', filter, messageUsers, { users: true }, (err, results) ->
		if err?
			return console.error err

		if results.users.length > 0
			for result in results
				if records.length < 5
					records.push
						_id: result.username
						username: result.username
						status: 'offline'
						sort: 3

			records = _.sortBy(records, 'sort')

			cb(records)

getRoomsFromServer = (filter, records, cb) =>
	Meteor.call 'spotlight', filter, null, { rooms: true }, (err, results) ->
		if err?
			return console.error err

		if results.rooms.length > 0
			for room in results.rooms
				if records.length < 5
					records.push room

			cb(records)

getUsersFromServerDelayed = _.throttle getUsersFromServer, 500
getRoomsFromServerDelayed = _.throttle getRoomsFromServer, 500


Template.messagePopupConfig.helpers
	popupUserConfig: ->
		self = this
		template = Template.instance()

		config =
			title: t('People')
			collection: filteredUsersMemory
			template: 'messagePopupUser'
			getInput: self.getInput
			textFilterDelay: 200
			trigger: '@'
			suffix: ' '
			getFilter: (collection, filter, cb) ->
				exp = new RegExp("#{RegExp.escape filter}", 'i')

				# Get users from messages
				items = filteredUsersMemory.find({ts: {$exists: true}, username: exp}, {limit: 5, sort: {ts: -1}}).fetch()

				# Get online users
				if items.length < 5 and filter?.trim() isnt ''
					messageUsers = _.pluck(items, 'username')
					Meteor.users.find({$and: [{username: exp}, {username: {$nin: [Meteor.user()?.username].concat(messageUsers)}}]}, {limit: 5 - messageUsers.length}).fetch().forEach (item) ->
						items.push
							_id: item.username
							username: item.username
							status: item.status
							sort: 1

<<<<<<< HEAD
				# # Get users of room
				# if items.length < 5 and filter?.trim() isnt ''
				# 	messageUsers = _.pluck(items, 'username')
				# 	Tracker.nonreactive ->
				# 		roomUsernames = RocketChat.models.Rooms.findOne(Session.get('openedRoom')).usernames
				# 		for roomUsername in roomUsernames
				# 			if messageUsers.indexOf(roomUsername) is -1 and exp.test(roomUsername)
				# 				items.push
				# 					_id: roomUsername
				# 					username: roomUsername
				# 					status: Session.get('user_' + roomUsername + '_status') or 'offline'

				# 				if items.length >= 5
				# 					break
=======
				# Get users of room
				if items.length < 5 and filter?.trim() isnt ''
					messageUsers = _.pluck(items, 'username')
					Tracker.nonreactive ->
						roomUsernames = RocketChat.models.Rooms.findOne(Session.get('openedRoom')).usernames
						for roomUsername in roomUsernames
							if messageUsers.indexOf(roomUsername) is -1 and exp.test(roomUsername)
								items.push
									_id: roomUsername
									username: roomUsername
									status: Session.get('user_' + roomUsername + '_status') or 'offline'
									sort: 2

								if items.length >= 5
									break
>>>>>>> 309e8087

				# Get users from db
				if items.length < 5 and filter?.trim() isnt ''
					getUsersFromServerDelayed filter, items, cb

				all =
					_id: '@all'
					username: 'all'
					system: true
					name: t 'Notify_all_in_this_room'
					compatibility: 'channel group'
					sort: 4

				exp = new RegExp("(^|\\s)#{RegExp.escape filter}", 'i')
				if exp.test(all.username) or exp.test(all.compatibility)
					items.push all

				return items

			getValue: (_id, collection, firstPartValue) ->
				if _id is '@all'
					if firstPartValue.indexOf(' ') > -1
						return 'all'

					return 'all:'

				if firstPartValue.indexOf(' ') > -1
					return _id

				return _id + ':'

		return config

	popupChannelConfig: ->
		self = this
		template = Template.instance()

		config =
			title: t('Channels')
			collection: RocketChat.models.Subscriptions
			trigger: '#'
			suffix: ' '
			template: 'messagePopupChannel'
			getInput: self.getInput
			getFilter: (collection, filter, cb) ->
				exp = new RegExp(filter, 'i')

				records = collection.find({name: exp, t: {$in: ['c', 'p']}}, {limit: 5, sort: {ls: -1}}).fetch()

				if records.length < 5 and filter?.trim() isnt ''
					getRoomsFromServerDelayed filter, records, cb

				return records

			getValue: (_id, collection, records) ->
				return _.findWhere(records, {_id: _id})?.name

		return config

	popupSlashCommandsConfig: ->
		self = this
		template = Template.instance()

		config =
			title: t('Commands')
			collection: RocketChat.slashCommands.commands
			trigger: '/'
			suffix: ' '
			triggerAnywhere: false
			template: 'messagePopupSlashCommand'
			getInput: self.getInput
			getFilter: (collection, filter) ->
				commands = []
				for command, item of collection
					if command.indexOf(filter) > -1
						commands.push
							_id: command
							params: if item.params then TAPi18n.__ item.params else ''
							description: TAPi18n.__ item.description

				commands = commands.sort (a, b) ->
					return a._id > b._id

				commands = commands[0..10]

				return commands

		return config

	emojiEnabled: ->
		return RocketChat.emoji?

	popupEmojiConfig: ->
		if RocketChat.emoji?
			self = this
			template = Template.instance()
			config =
				title: t('Emoji')
				collection: RocketChat.emoji.list
				template: 'messagePopupEmoji'
				trigger: ':'
				prefix: ''
				getInput: self.getInput
				getFilter: (collection, filter, cb) ->
					results = []
					key = ':' + filter

					if RocketChat.emoji.packages.emojione?.asciiList[key] or filter.length < 2
						return []

					regExp = new RegExp('^' + RegExp.escape(key), 'i')

					for key, value of collection
						if results.length > 10
							break

						if regExp.test(key)
							results.push
								_id: key
								data: value

					results.sort (a, b) ->
						if a._id < b._id
							return -1
						if a._id > b._id
							return 1
						return 0

					return results

		return config<|MERGE_RESOLUTION|>--- conflicted
+++ resolved
@@ -82,7 +82,6 @@
 							status: item.status
 							sort: 1
 
-<<<<<<< HEAD
 				# # Get users of room
 				# if items.length < 5 and filter?.trim() isnt ''
 				# 	messageUsers = _.pluck(items, 'username')
@@ -94,26 +93,10 @@
 				# 					_id: roomUsername
 				# 					username: roomUsername
 				# 					status: Session.get('user_' + roomUsername + '_status') or 'offline'
+				# 					sort: 2
 
 				# 				if items.length >= 5
 				# 					break
-=======
-				# Get users of room
-				if items.length < 5 and filter?.trim() isnt ''
-					messageUsers = _.pluck(items, 'username')
-					Tracker.nonreactive ->
-						roomUsernames = RocketChat.models.Rooms.findOne(Session.get('openedRoom')).usernames
-						for roomUsername in roomUsernames
-							if messageUsers.indexOf(roomUsername) is -1 and exp.test(roomUsername)
-								items.push
-									_id: roomUsername
-									username: roomUsername
-									status: Session.get('user_' + roomUsername + '_status') or 'offline'
-									sort: 2
-
-								if items.length >= 5
-									break
->>>>>>> 309e8087
 
 				# Get users from db
 				if items.length < 5 and filter?.trim() isnt ''
