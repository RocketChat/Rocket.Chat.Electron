<template name="message">
	<li id="{{_id}}" class="message sequential {{system}} {{t}} {{own}} {{isTemp}}" data-username="{{u.username}}" data-date="{{date}}">
		<a class="thumb user-card-message" href="#" data-username="{{u.username}}" tabindex="1">{{> avatar username=u.username}}</a>
		<a class="user user-card-message" href="#" data-username="{{u.username}}" tabindex="1">{{u.username}}</a>
		<span class="info">
			<span class="time">{{time}}</span>
		{{#if edited}}
			<span class="edited">({{_ "edited"}})</span>
		{{/if}}
		{{#if private}}
			<span class="private">{{_ "Only_you_can_see_this_message"}}</span>
		{{/if}}

			<div class="message-cog-container">
				<i class="icon-cog message-cog"></i>
				<div class="message-dropdown">
					<ul>
						<li class="message-dropdown-close"><i class="icon-cancel"></i></li>
						{{#if canEdit}}
							<li class="edit-message"><i class="icon-pencil"></i></li>
						{{/if}}
						{{#if canDelete}}
							<li class="delete-message"><i class="icon-trash-1"></i></li>
						{{/if}}
					</ul>
				</div>
			</div>
		</span>

<<<<<<< HEAD
		<ul class="message-dropdown">
			{{#each actions}}
				<li class="{{id}} {{classes}}"><i class="{{icon}}"></i>{{_t i18nLabel}}</li>
			{{/each}}
		</ul>

=======
>>>>>>> f1ec43a5
		<div class="body" dir="auto">
			{{{body}}}
		</div>
	</li>
</template><|MERGE_RESOLUTION|>--- conflicted
+++ resolved
@@ -16,26 +16,14 @@
 				<div class="message-dropdown">
 					<ul>
 						<li class="message-dropdown-close"><i class="icon-cancel"></i></li>
-						{{#if canEdit}}
-							<li class="edit-message"><i class="icon-pencil"></i></li>
-						{{/if}}
-						{{#if canDelete}}
-							<li class="delete-message"><i class="icon-trash-1"></i></li>
-						{{/if}}
+						{{#each actions}}
+							<li class="{{id}} {{classes}}"><i class="{{icon}}"></i></li>
+						{{/each}}
 					</ul>
 				</div>
 			</div>
 		</span>
 
-<<<<<<< HEAD
-		<ul class="message-dropdown">
-			{{#each actions}}
-				<li class="{{id}} {{classes}}"><i class="{{icon}}"></i>{{_t i18nLabel}}</li>
-			{{/each}}
-		</ul>
-
-=======
->>>>>>> f1ec43a5
 		<div class="body" dir="auto">
 			{{{body}}}
 		</div>
