--- conflicted
+++ resolved
@@ -392,15 +392,6 @@
     "cancel": "Peruuta",
     "share": "Jaa"
   },
-<<<<<<< HEAD
-  "lockScreen": {
-    "title": "Näyttö on lukittu",
-    "description": "Poista sovelluksen lukitus jatkaaksesi",
-    "placeholder": "Anna salasana",
-    "unlock": "Avaa",
-    "incorrect": "Väärä salasana",
-    "unlockFailed": "Avaus epäonnistui"
-=======
   "serverInfo": {
     "title": "Palvelimen tiedot",
     "urlLabel": "URL:",
@@ -426,6 +417,13 @@
       "label": "Vanheneminen:",
       "expiresOn": "Vanhenee {{date}}"
     }
->>>>>>> 98551b76
+  },
+  "lockScreen": {
+    "title": "Näyttö on lukittu",
+    "description": "Poista sovelluksen lukitus jatkaaksesi",
+    "placeholder": "Anna salasana",
+    "unlock": "Avaa",
+    "incorrect": "Väärä salasana",
+    "unlockFailed": "Avaus epäonnistui"
   }
 }