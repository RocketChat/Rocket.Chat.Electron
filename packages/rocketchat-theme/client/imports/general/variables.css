--- conflicted
+++ resolved
@@ -1,282 +1,3 @@
-<<<<<<< HEAD
-	:root {
-		/*
-		* General Colors
-		*/
-
-		--color-darkest: #1f2329;
-		--color-dark: #2f343d;
-		--color-dark-medium: #414852;
-		--color-dark-light: #6c727a;
-		--color-gray: #9ea2a8;
-		--color-gray-medium: #cbced1;
-		--color-gray-light: #e1e5e8;
-		--color-gray-lightest: #f2f3f5;
-		--color-black: #000000;
-		--color-white: #ffffff;
-
-		--rc-color-error: #f5455c;
-		--rc-color-error-light: #e1364c;
-		--rc-color-alert: #ffd21f;
-		--rc-color-alert-light: #f6c502;
-		--rc-color-success: #2de0a5;
-		--rc-color-success-light: #25d198;
-		--rc-color-button-primary: #1d74f5;
-		--rc-color-button-primary-light: #175cc4;
-
-		--rc-color-primary: var(--color-dark);
-		--rc-color-primary-darkest: var(--color-darkest);
-		--rc-color-primary-dark: var(--color-dark-medium);
-		--rc-color-primary-light: var(--color-gray);
-		--rc-color-primary-light-medium: var(--color-gray-medium);
-		--rc-color-primary-lightest: var(--color-gray-lightest);
-		--rc-color-content: var(--color-white);
-
-		/*
-		* General
-		*/
-		--text-size: 0.875rem;
-		--header-min-height: 60px;
-		--toolbar-height: 55px;
-		--footer-min-height: 70px;
-		--rooms-box-width: 280px;
-		--flex-tab-width: 400px;
-		--flex-tab-webrtc-width: 400px;
-		--flex-tab-webrtc-2-width: 850px;
-		--user-image-square: 20px;
-		--border: 2px;
-		--border-radius: 2px;
-		--status-online: var(--rc-color-success);
-		--status-away: var(--rc-color-alert);
-		--status-busy: var(--rc-color-error);
-		--status-invisible: var(--color-gray-medium);
-		--status-invisible-sidebar: var(--rc-color-primary-darkest);
-		--default-padding: 1.5rem;
-		--default-small-padding: 1rem;
-
-		/*
-		* Forms
-		*/
-		--gap-between-elements: 2.5rem;
-		--label-margin-bottom: 1rem;
-
-		/*
-		* Forms - Button
-		*/
-		--button-square-size: 36px;
-		--button-padding: 0.782rem;
-		--button-padding-small: 0.5rem;
-		--button-text-size: var(--input-font-size);
-		--button-border-width: var(--border);
-		--button-border-radius: var(--border-radius);
-		--button-disabled-background: var(--color-gray-light);
-		--button-disabled-text-color: var(--color-white);
-		--button-primary-background: var(--rc-color-button-primary);
-		--button-primary-text-color: var(--color-white);
-
-		/*
-		* Forms - Input
-		*/
-		--input-font-size: 0.875rem;
-		--input-title-text-size: var(--input-font-size);
-		--input-title-color: #2d343d;
-		--input-text-color: var(--color-dark-medium);
-		--input-placeholder-color: var(--color-gray-medium);
-		--input-icon-color: var(--color-dark);
-		--input-border-color: var(--color-gray-light);
-		--input-border-width: var(--border);
-		--input-border-radius: var(--border-radius);
-		--input-description-text-color: var(--color-gray);
-		--input-description-text-size: var(--input-font-size);
-		--input-error-color: var(--rc-color-error);
-
-		/*
-		* Forms - popup list
-		*/
-		--popup-list-border-radius: var(--border-radius);
-		--popup-list-background: var(--color-white);
-		--popup-list-background-hover: var(--color-gray-lightest);
-		--popup-list-selected-background: var(--color-gray-lightest);
-		--popup-list-name-color: #2d343d;
-		--popup-list-name-size: 1rem;
-
-		/*
-		* Forms - tags
-		*/
-		--tags-border-width: var(--border);
-		--tags-border-radius: var(--border-radius);
-		--tags-border-color: var(--color-gray-light);
-		--tags-text-color: var(--rc-color-primary);
-		--tags-background: #f2f3f5;
-		--tags-avatar-size: 20px;
-
-		/*
-		* Forms - select avatar
-		*/
-		--select-avatar-size: 48px;
-		--select-avatar-preview-size: 150px;
-		--select-avatar-upload-background: var(--color-gray-light);
-		--select-avatar-upload-color: #2d343d;
-
-		/*
-		* Modal
-		*/
-		--modal-wrapper-width: 650px;
-		--modal-wrapper-margin: 3rem;
-		--modal-back-button-color: var(--color-gray);
-
-		/*
-		* Modal - Create Channel
-		*/
-		--create-channel-gap-between-elements: 2.5rem;
-		--create-channel-title-color: var(--color-darkest);
-		--create-channel-title-text-size: 1.375rem;
-		--create-channel-description-color: var(--color-gray);
-		--create-channel-description-text-size: 0.875rem;
-
-		/*
-		* Sidebar
-		*/
-		--sidebar-width: 280px;
-		--sidebar-small-width: 90%;
-		--sidebar-background: var(--rc-color-primary);
-		--sidebar-background-hover: var(--rc-color-primary-dark);
-		--sidebar-background-light: var(--rc-color-primary-lightest);
-		--sidebar-background-light-hover: var(--rc-color-primary-light);
-		--sidebar-default-padding: 24px;
-		--sidebar-small-default-padding: 16px;
-		--sidebar-extra-small-default-padding: 12px;
-		--sidebar-footer-height: 70px;
-		--sidebar-small-header-padding: var(--sidebar-small-default-padding);
-
-		/*
-		* Sidebar flex
-		*/
-		--sidebar-flex-search-background: var(--color-white);
-		--sidebar-flex-search-placeholder-color: var(--color-gray);
-
-		/*
-		* Sidebar Account
-		*/
-		--sidebar-account-thumb-size: 36px;
-		--sidebar-small-account-thumb-size: 40px;
-		--sidebar-account-status-bullet-size: 12px;
-		--sidebar-small-account-status-bullet-size: 8px;
-		--sidebar-account-status-bullet-radius: 50%;
-		--sidebar-account-username-size: 1rem;
-		--sidebar-account-username-weight: 700;
-		--sidebar-small-account-username-weight: 400;
-		--sidebar-account-username-color: var(--color-white);
-		--sidebar-account-username-color-darker: var(--rc-color-primary);
-		--sidebar-account-status-font-size: 0.875rem;
-		--sidebar-account-status-color: var(--color-gray);
-
-		/*
-		* Sidebar Item
-		*/
-		--sidebar-item-radius: 2px;
-		--sidebar-item-height: 32px;
-		--sidebar-item-big-height: 62px;
-		--sidebar-item-thumb-size: 20px;
-		--sidebar-item-big-thumb-size: 36px;
-
-		--sidebar-item-text-color: var(--color-gray);
-		--sidebar-item-background: inherit;
-		--sidebar-item-hover-background: var(--rc-color-primary-darkest);
-
-		--sidebar-item-active-background: var(--rc-color-primary-dark);
-		--sidebar-item-active-color: var(--sidebar-item-text-color);
-
-		--sidebar-item-unread-color: var(--color-white);
-
-		--sidebar-item-popup-background: var(--color-dark-medium);
-		--sidebar-item-user-status-size: 6px;
-		--sidebar-small-item-user-status-size: 4px;
-		--sidebar-item-user-status-radius: 50%;
-		--sidebar-item-text-size: 1rem;
-
-		/*
-		* Toolbar
-		*/
-		--toolbar-placeholder-color: var(--color-gray);
-
-		/*
-		* Rooms list
-		*/
-		--rooms-list-title-color: var(--color-gray);
-		--rooms-list-title-text-size: 0.75rem;
-		--rooms-list-empty-text-color: var(--color-gray);
-		--rooms-list-empty-text-size: 0.75rem;
-		--rooms-list-padding: var(--sidebar-default-padding);
-		--rooms-list-small-padding: var(--sidebar-small-default-padding);
-
-		/*
-		* Chip
-		*/
-		--chip-background: #dddddd;
-
-		/*
-		* Avatar
-		*/
-		--avatar-radius: var(--border-radius);
-		--avatar-initials-text-size: 22px;
-		--avatar-initials-text-weight: 700;
-
-		/*
-		* Badge
-		*/
-		--badge-text-color: var(--color-white);
-		--badge-radius: var(--border-radius);
-		--badge-text-size: 0.75rem;
-		--badge-background: var(--rc-color-primary-dark);
-		--badge-unread-background: var(--rc-color-button-primary);
-
-		/*
-		* Flex nav
-		*/
-		--flex-nav-background: var(--color-gray-lightest);
-
-		/*
-		* Popover
-		*/
-		--popover-padding: 1rem;
-		--popover-radius: var(--border-radius);
-		--popover-background: var(--color-white);
-		--popover-column-min-width: 130px;
-		--popover-column-padding: 1rem;
-		--popover-title-color: var(--color-dark);
-		--popover-title-text-size: 0.75rem;
-		--popover-item-color: var(--color-dark);
-		--popover-item-text-size: 0.875rem;
-		--popover-divider-height: 2px;
-		--popover-divider-color: var(--color-gray-light);
-
-		/*
-		* Tooltip
-		*/
-		--tooltip-background: var(--color-darkest);
-		--tooltip-text-color: var(--color-white);
-		--tooltip-text-size: 0.75rem;
-		--tooltip-radius: var(--border-radius);
-
-		/*
-		* Message box
-		*/
-		--message-box-text-size: var(--input-font-size);
-		--message-box-placeholder-color: var(--color-gray-medium);
-		--message-box-markdown-color: var(--color-gray);
-		--message-box-markdown-hover-color: var(--color-dark);
-		--message-box-user-typing-color: var(--color-gray);
-		--message-box-user-typing-text-size: 0.75rem;
-		--message-box-user-typing-user-color: var(--color-dark);
-		--message-box-container-border-color: var(--color-gray-medium);
-		--message-box-container-border-width: var(--border);
-		--message-box-container-border-radius: var(--border-radius);
-		--message-box-editing-color: #fff5df;
-		--message-box-popover-title-text-color: var(--color-gray);
-		--message-box-popover-title-text-size: 0.75rem;
-	}
-=======
 :root {
 	/*
 	* General Colors
@@ -601,5 +322,4 @@
 	--tooltip-text-color: var(--color-white);
 	--tooltip-text-size: 0.75rem;
 	--tooltip-radius: var(--border-radius);
-}
->>>>>>> 563a4960
+}