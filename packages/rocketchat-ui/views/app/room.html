--- conflicted
+++ resolved
@@ -5,44 +5,6 @@
 				{{_ "Drop_to_upload_file"}}
 			</div>
 		</div>
-<<<<<<< HEAD
-		<section class="messages-container border-component-color {{adminClass}}" id="{{windowId}}" aria-label="{{_ "Channel"}}">
-			{{#unless embeddedVersion}}
-			<header class="fixed-title content-background-color border-component-color">
-				{{> burger}}
-				<h2>
-					{{#if showToggleFavorite}}
-						<a href="#favorite" class="toggle-favorite"><i class="{{favorite}}" aria-label="{{_ favoriteLabel}}"></i></a>
-					{{/if}}
-					<i class="{{roomIcon}} status-{{userStatus}}"></i>
-					<span class="room-title">{{roomName}}</span>
-					{{#if secondaryName}}
-						<span class="secondary-name">@{{secondaryName}}</span>
-					{{/if}}
-					<span class="room-topic">{{{RocketChatMarkdown roomTopic}}}</span>
-				</h2>
-			</header>
-			{{/unless}}
-			<div class="container-bars {{containerBarsShow unreadData uploading}}">
-				{{#with unreadData}}
-					{{#if since}}
-						{{#if count}}
-							<div class="unread-bar color-primary-action-color background-component-color">
-								<button class="jump-to">
-									<span class="jump-to-large">{{_ "Jump_to_first_unread"}}</span>
-									<span class="jump-to-small">{{_ "Jump"}}</span>
-								</button>
-								<span class="unread-count-since">
-									{{_ "S_new_messages_since_s" count formatUnreadSince}}
-								</span>
-								<span class="unread-count">
-									{{_ "N_new_messages" count}}
-								</span>
-								<button class="mark-read">
-									{{_ "Mark_as_read"}}
-								</button>
-							</div>
-=======
 		<div class="main-content-flex">
 			<section class="messages-container flex-tab-main-content {{adminClass}}" id="{{windowId}}" aria-label="{{_ "Channel"}}">
 				{{#unless embeddedVersion}}
@@ -51,10 +13,12 @@
 					<h2>
 						{{#if showToggleFavorite}}
 							<a href="#favorite" class="toggle-favorite"><i class="{{favorite}}" aria-label="{{_ favoriteLabel}}"></i></a>
->>>>>>> f7b6474a
 						{{/if}}
 						<i class="{{roomIcon}} status-{{userStatus}}"></i>
 						<span class="room-title">{{roomName}}</span>
+						{{#if secondaryName}}
+							<span class="secondary-name">@{{secondaryName}}</span>
+						{{/if}}
 						<span class="room-topic">{{{RocketChatMarkdown roomTopic}}}</span>
 					</h2>
 				</header>
