--- conflicted
+++ resolved
@@ -24,37 +24,6 @@
 		{ _id: 'delete-user',                   roles : ['admin'] }
 		{ _id: 'edit-message',                  roles : ['admin', 'owner', 'moderator'] }
 		{ _id: 'edit-other-user-active-status', roles : ['admin'] }
-<<<<<<< HEAD
-		{ _id: 'edit-other-user-info', roles : ['admin'] }
-		{ _id: 'edit-other-user-password', roles : ['admin'] }
-		{ _id: 'edit-privileged-setting', roles : ['admin'] }
-		{ _id: 'edit-room', roles : ['admin', 'moderator', 'owner'] }
-		{ _id: 'manage-assets', roles : ['admin'] }
-		{ _id: 'manage-integrations', roles : ['admin'] }
-		{ _id: 'manage-own-integrations', roles : ['bot'] }
-		{ _id: 'manage-oauth-apps', roles : ['admin'] }
-		{ _id: 'mention-all', roles : ['admin', 'moderator', 'owner', 'user'] }
-		{ _id: 'mute-user', roles : ['admin', 'moderator', 'owner'] }
-		{ _id: 'post-read-only', roles : ['admin', 'moderator', 'owner'] }
-		{ _id: 'remove-user', roles : ['admin', 'moderator', 'owner'] }
-		{ _id: 'run-import', roles : ['admin'] }
-		{ _id: 'run-migration', roles : ['admin'] }
-		{ _id: 'set-moderator', roles : ['admin', 'owner'] }
-		{ _id: 'set-owner', roles : ['admin', 'owner'] }
-		{ _id: 'unarchive-room', roles : ['admin'] }
-		{ _id: 'view-c-room', roles : ['admin', 'user', 'bot'] }
-		{ _id: 'view-d-room', roles : ['admin', 'user'] }
-		{ _id: 'view-full-other-user-info', roles : ['admin'] }
-		{ _id: 'view-history', roles : ['user'] }
-		{ _id: 'view-joined-room', roles: ['guest'] }
-		{ _id: 'view-logs', roles : ['admin'] }
-		{ _id: 'view-other-user-channels', roles : ['admin'] }
-		{ _id: 'view-p-room', roles : ['admin', 'user'] }
-		{ _id: 'view-privileged-setting', roles : ['admin'] }
-		{ _id: 'view-room-administration', roles : ['admin'] }
-		{ _id: 'view-statistics', roles : ['admin'] }
-		{ _id: 'view-user-administration', roles : ['admin'] }
-=======
 		{ _id: 'edit-other-user-info',          roles : ['admin'] }
 		{ _id: 'edit-other-user-password',      roles : ['admin'] }
 		{ _id: 'edit-privileged-setting',       roles : ['admin'] }
@@ -84,7 +53,6 @@
 		{ _id: 'view-room-administration',      roles : ['admin'] }
 		{ _id: 'view-statistics',               roles : ['admin'] }
 		{ _id: 'view-user-administration',      roles : ['admin'] }
->>>>>>> 763436f0
 	]
 
 	for permission in permissions
