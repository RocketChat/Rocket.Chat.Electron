Template.membersList.helpers
	tAddUsers: ->
		return t('Add_users')

	isGroupChat: ->
		return ChatRoom.findOne(this.rid, { reactive: false })?.t in ['c', 'p']

	isDirectChat: ->
		return ChatRoom.findOne(this.rid, { reactive: false })?.t is 'd'

	seeAll: ->
		if Template.instance().showAllUsers.get()
			return t('Show_only_online')
		else
			return t('Show_all')

	roomUsers: ->
		onlineUsers = RoomManager.onlineUsers.get()
<<<<<<< HEAD
		room = ChatRoom.findOne(this.rid)
		roomUsernames = room?.usernames or []
		roomMuted = room?.muted or []
=======
		roomUsernames = ChatRoom.findOne(this.rid)?.usernames or []
		roomOnlineUsernames = roomUsernames.filter((username) -> onlineUsers[username])
>>>>>>> cef55a35

		if Template.instance().showAllUsers.get()
			usernames = roomUsernames
		else
			usernames = roomOnlineUsernames

		users = usernames.map (username) ->
			utcOffset = onlineUsers[username]?.utcOffset

			if utcOffset?
				if utcOffset > 0
					utcOffset = "+#{utcOffset}"
				utcOffset = "(UTC #{utcOffset})"

<<<<<<< HEAD
				users.push
					username: username
					status: onlineUsers[username]?.status
					muted: username in roomMuted
					utcOffset: utcOffset
=======
			return {
				username: username
				status: onlineUsers[username]?.status
				utcOffset: utcOffset
			}
>>>>>>> cef55a35

		users = _.sortBy users, 'username'
		# show online users first.
		# sortBy is stable, so we can do this
		users = _.sortBy users, (u) -> !u.status?

		usersLimit = Template.instance().usersLimit.get()
		hasMore = users.length > usersLimit
		users = _.first(users, usersLimit)

		totalUsers = roomUsernames.length
		totalShowing = users.length
		totalOnline = roomOnlineUsernames.length

		ret =
			_id: this.rid
			total: totalUsers
			totalShowing: totalShowing
			totalOnline: totalOnline
			users: users
			hasMore: hasMore
		return ret

	canAddUser: ->
		roomData = Session.get('roomData' + this._id)
		return '' unless roomData
		return roomData.t in ['p', 'c'] and RocketChat.authz.hasAllPermission('add-user-to-room', this._id)

	autocompleteSettingsAddUser: ->
		return {
			limit: 10
			# inputDelay: 300
			rules: [
				{
					collection: 'UserAndRoom'
					subscription: 'userAutocomplete'
					field: 'username'
					template: Template.userSearch
					noMatchTemplate: Template.userSearchEmpty
					matchAll: true
					filter:
						exceptions: [Meteor.user().username, Meteor.user().name]
					selector: (match) ->
						return { term: match }
					sort: 'username'
				}
			]
		}

	showUserInfo: ->
		webrtc = WebRTC.getInstanceByRoomId(this.rid)
		videoActive = webrtc?.localUrl?.get()? or webrtc?.remoteItems?.get()?.length > 0
		return Template.instance().showDetail.get() and not videoActive

	userInfoDetail: ->
		room = ChatRoom.findOne(this.rid, { fields: { t: 1 } })

		return {
			username: Template.instance().userDetail.get()
			clear: Template.instance().clearUserDetail
			showAll: room?.t in ['c', 'p']
			hideAdminControls: room?.t in ['c', 'p', 'd']
			video: room?.t in ['d']
		}

Template.membersList.events
	'click .see-all': (e, instance) ->
		seeAll = instance.showAllUsers.get()
		instance.showAllUsers.set(!seeAll)

		if not seeAll
			instance.usersLimit.set 100

	'autocompleteselect #user-add-search': (event, template, doc) ->

		roomData = Session.get('roomData' + template.data.rid)

		if roomData.t in ['c', 'p']
			Meteor.call 'addUserToRoom', { rid: roomData._id, username: doc.username }, (error, result) ->
				if error
					return handleError(error)

				$('#user-add-search').val('')

	'click .show-more-users': (e, instance) ->
		instance.usersLimit.set(instance.usersLimit.get() + 100)

Template.membersList.onCreated ->
	@showAllUsers = new ReactiveVar false
	@usersLimit = new ReactiveVar 100
	@userDetail = new ReactiveVar
	@showDetail = new ReactiveVar false

	@clearUserDetail = =>
		@showDetail.set(false)
		setTimeout =>
			@clearRoomUserDetail()
		, 500

	@showUserDetail = (username) =>
		@showDetail.set(username?)
		@userDetail.set(username)

	@clearRoomUserDetail = @data.clearUserDetail

	@autorun =>
		data = Template.currentData()
		@showUserDetail data.userDetail<|MERGE_RESOLUTION|>--- conflicted
+++ resolved
@@ -16,14 +16,8 @@
 
 	roomUsers: ->
 		onlineUsers = RoomManager.onlineUsers.get()
-<<<<<<< HEAD
-		room = ChatRoom.findOne(this.rid)
-		roomUsernames = room?.usernames or []
-		roomMuted = room?.muted or []
-=======
 		roomUsernames = ChatRoom.findOne(this.rid)?.usernames or []
 		roomOnlineUsernames = roomUsernames.filter((username) -> onlineUsers[username])
->>>>>>> cef55a35
 
 		if Template.instance().showAllUsers.get()
 			usernames = roomUsernames
@@ -38,19 +32,11 @@
 					utcOffset = "+#{utcOffset}"
 				utcOffset = "(UTC #{utcOffset})"
 
-<<<<<<< HEAD
-				users.push
-					username: username
-					status: onlineUsers[username]?.status
-					muted: username in roomMuted
-					utcOffset: utcOffset
-=======
 			return {
 				username: username
 				status: onlineUsers[username]?.status
 				utcOffset: utcOffset
 			}
->>>>>>> cef55a35
 
 		users = _.sortBy users, 'username'
 		# show online users first.
