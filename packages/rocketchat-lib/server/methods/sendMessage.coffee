--- conflicted
+++ resolved
@@ -6,11 +6,7 @@
 		if not Meteor.userId()
 			throw new Meteor.Error('error-invalid-user', "Invalid user", { method: 'sendMessage' })
 
-<<<<<<< HEAD
-		user = RocketChat.models.Users.findOneById Meteor.userId(), fields: { username: 1, name: 1 }
-=======
 		user = RocketChat.models.Users.findOneById Meteor.userId(), fields: username: 1, name: 1
->>>>>>> 980ae2a7
 
 		room = Meteor.call 'canAccessRoom', message.rid, user._id
 
