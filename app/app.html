<!doctype html>
<html>
<head>
	<title>Rocket.Chat</title>
	<meta charset="utf-8" />
	<meta http-equiv="content-type" content="text/html; charset=utf-8" />
	<meta http-equiv="X-UA-Compatible" content="IE=edge">
	<meta name="viewport" content="width=device-width, initial-scale=1, maximum-scale=1, user-scalable=no" />
	<link rel="stylesheet" type="text/css" href="./stylesheets/base.css">
	<link rel="stylesheet" type="text/css" href="./stylesheets/start-page.css">
</head>
<body class="hide-server-list">
	<div class="server-list">
		<ul id="serverList"></ul>
	</div>

	<section class="landing-page">
		<div class="wrapper">
			<header>
				<a class="logo">
					<img src="images/logo/logo.svg" />
				</a>
			</header>
			<form id="login-card" method="/">
				<header>
					<h2>Enter your host url</h2>
				</header>
				<div class="fields">
					<div class="input-text active">
						<input type="text" name="host" placeholder="https://demo.rocket.chat" dir="auto">
					</div>
				</div>

<<<<<<< HEAD
				<div id="invalidUrl" style="display:none;" class="alert alert-danger">
					Not a valid instance url
				</div>
=======
    <script src="vendor/electron_boilerplate/context_menu.js"></script>
    <script src="vendor/electron_boilerplate/external_links.js"></script>
>>>>>>> 4e1333bb

				<div class="submit">
					<input type="submit" data-loading-text="Connecting..." class="button primary login" value="Connect"></input>
				</div>
			</form>
			<div class="loader" data-src="images/loader.svg">
				<span class="only-offline">Check your Internet connection!</span>
			</div>
			<footer>
				<div class="social">
					<nav>
						<a target="_system" class="button share twitter" href="https://twitter.com/RocketChatApp"><i class="icon-twitter"></i><span>Twitter</span></a>
						<a target="_system" class="button share facebook" href="https://www.facebook.com/RocketChatApp"><i class="icon-facebook"></i><span>Facebook</span></a>
						<a target="_system" class="button share google" href="https://plus.google.com/+RocketChatApp"><i class="icon-gplus"></i><span>Google Plus</span></a>
						<a target="_system" class="button share github" href="https://github.com/RocketChat/Rocket.Chat"><i class="icon-github-circled"></i><span>Github</span></a>
						<a target="_system" class="button share linkedin" href="https://www.linkedin.com/company/rocket-chat"><i class="icon-linkedin"></i><span>LinkedIn</span></a>
					</nav>
				</div>
				<a href="http://meteor.com" target="_system" title="Proudly developed with Meteor" class="meteor">Proudly developed with Meteor</a>
			</footer>
		</div>
	</section>

	<div class="rocket-app">
		<iframe id="rocketAppFrame"></iframe>
	</div>

	<script src="app.js"></script>
</body>
</html><|MERGE_RESOLUTION|>--- conflicted
+++ resolved
@@ -31,14 +31,12 @@
 					</div>
 				</div>
 
-<<<<<<< HEAD
 				<div id="invalidUrl" style="display:none;" class="alert alert-danger">
 					Not a valid instance url
 				</div>
-=======
-    <script src="vendor/electron_boilerplate/context_menu.js"></script>
-    <script src="vendor/electron_boilerplate/external_links.js"></script>
->>>>>>> 4e1333bb
+
+				<script src="vendor/electron_boilerplate/context_menu.js"></script>
+				<script src="vendor/electron_boilerplate/external_links.js"></script>
 
 				<div class="submit">
 					<input type="submit" data-loading-text="Connecting..." class="button primary login" value="Connect"></input>
