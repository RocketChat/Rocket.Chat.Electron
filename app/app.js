--- conflicted
+++ resolved
@@ -3,20 +3,12 @@
 
 // Use new ES6 modules syntax for everything.
 import os from 'os'; // native node.js module
-import remote from 'remote'; // native electron module
+import { remote } from 'electron'; // native electron module
 import jetpack from 'fs-jetpack'; // module loaded from npm
 import { greet } from './hello_world/hello_world'; // code authored by you in this project
 
-<<<<<<< HEAD
 var app = remote.require('app');
 var appDir = jetpack.cwd(app.getAppPath());
-=======
-// Node.js modules and those from npm
-// are required the same way as always.
-var os = require('os');
-var app = require('electron').remote.app;
-var jetpack = require('fs-jetpack').cwd(app.getAppPath());
->>>>>>> 4fbec7fa
 
 // Holy crap! This is browser window with HTML and stuff, but I can read
 // here files like it is node.js! Welcome to Electron world :)
