import { css } from '@emotion/react';
import styled from '@emotion/styled';

type ServerButtonWrapperProps = {
  isDragged: boolean;
  hasUnreadMessages: boolean;
  isSelected: boolean;
  tooltip?: string;
};

export const ServerButtonWrapper = styled.li<ServerButtonWrapperProps>`
  position: relative;
  display: flex;

  list-style-type: none;
  ${({ isDragged }) =>
    isDragged &&
    css`
      opacity: 0.5;
    `}

  &::before {
    position: absolute;
    width: 4px;
    height: 0;
    left: -8px;
    content: '';
    transition:
      height var(--transitions-duration),
      opacity var(--transitions-duration);
    border-radius: 0 4px 4px 0;

    background-color: var(
      --rcx-color-surface-selected,
      var(--rcx-color-neutral-450, #d7dbe0)
    ) !important;

    // background-color: var(
    //   --rcx-color-surface-dark,
    //   var(--rcx-color-neutral-800, #2f343d)
    // ) !important;

<<<<<<< HEAD
    ${({ hasUnreadMessages }) =>
      hasUnreadMessages &&
      css`
        height: 6px;
        opacity: 0.6;
      `}

=======
>>>>>>> 2f60cb98
    ${({ isSelected }) =>
      isSelected &&
      css`
        height: 28px;
        opacity: 1;
      `}
  }
`;

type InitialsProps = {
  visible: boolean;
};

export const Initials = styled.span<InitialsProps>`
  line-height: 42px;

  ${({ visible }) => css`
    display: ${visible ? 'initial' : 'none'};
  `}
`;

type FaviconProps = {
  visible: boolean;
};

export const Favicon = styled.img<FaviconProps>`
  max-width: 100%;
  height: 100%;
  object-fit: contain;
  ${({ visible }) => css`
    display: ${visible ? 'initial' : 'none'};
  `}
`;

type AvatarProps = {
  isSelected: boolean;
};

export const Avatar = styled.span<AvatarProps>``;<|MERGE_RESOLUTION|>--- conflicted
+++ resolved
@@ -40,16 +40,6 @@
     //   var(--rcx-color-neutral-800, #2f343d)
     // ) !important;
 
-<<<<<<< HEAD
-    ${({ hasUnreadMessages }) =>
-      hasUnreadMessages &&
-      css`
-        height: 6px;
-        opacity: 0.6;
-      `}
-
-=======
->>>>>>> 2f60cb98
     ${({ isSelected }) =>
       isSelected &&
       css`
