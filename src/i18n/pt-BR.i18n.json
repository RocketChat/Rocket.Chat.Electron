{
  "contextMenu": {
    "cut": "Cor&tar",
    "copy": "&Copiar",
    "paste": "Co&lar",
    "selectAll": "&Selecionar tudo",
    "undo": "&Desfazer",
    "redo": "&Refazer",
    "spelling": "Verificação ortográfica",
    "spellingLanguages": "Idiomas",
    "moreSpellingSuggestions": "Mais sugestões de grafia",
    "noSpellingSuggestions": "Sem sugestões",
    "copyLinkAddress": "Copiar endereço do link",
    "copyLinkText": "Copiar texto do link",
    "openLink": "Abrir link",
    "saveImageAs": "Salvar imagem como...",
    "copyImage": "Copiar imagem"
  },
  "dialog": {
    "about": {
      "title": "Sobre {{- appName}}",
      "version": "Versão: <1>{{-version}}</1>",
      "checkUpdates": "Verificar Atualizações",
      "checkUpdatesOnStart": "Verificar Atualizações ao Abrir",
      "noUpdatesAvailable": "Não há atualizações disponíveis.",
      "copyright": "{{copyright}} Todos os direitos reservados.",
      "errorWhenLookingForUpdates": "Ocorreu um erro ao procurar por atualizações"
    },
    "addServer": {
      "title": "Adicionar Servidor",
      "message": "Você quer adicionar \"{{- host}}\" a sua lista de servidores?",
      "add": "Adicionar",
      "cancel": "Cancelar"
    },
    "addServerError": {
      "title": "Host inválido",
      "message": "O host \"{{- host}}\" não pôde ser validado, portanto não foi adicionado."
    },
    "certificateError": {
      "title": "Erro de Certificado",
      "message": "Você confia no certificado de \"{{- issuerName}}\"?",
      "yes": "Sim",
      "no": "Não"
    },
    "downloadRemoval": {
      "title": "Você tem certeza?",
      "message": "Remover este download?",
      "yes": "Sim",
      "no": "Não"
    },
    "resetAppData": {
      "title": "Limpar dados do aplicativo",
      "message": "Isto vai deslogá-lo de todos os times e resetar o aplicativo para suas configurações originais. Isto não pode ser desfeito.",
      "yes": "Sim",
      "cancel": "Cancelar"
    },
    "screenshare": {
      "title": "Compartilhe sua tela",
      "announcement": "Selecione uma tela para compartilhar"
    },
    "update": {
      "title": "Atualização Disponível",
      "announcement": "Nova versão está disponível",
      "message": "Uma nova versão do aplicativo desktop Rocket.Chat está disponível!",
      "currentVersion": "Versão Atual:",
      "newVersion": "Nova Versão:",
      "install": "Instalar Atualização",
      "remindLater": "Lembrar Depois",
      "skip": "Pular Versão"
    },
    "updateDownloading": {
      "title": "Baixando atualização",
      "message": "Você será notificado quando a atualização estiver pronta para instalação",
      "ok": "OK"
    },
    "updateInstallLater": {
      "title": "Instalando Depois",
      "message": "Atualização será instalada quando você sair do aplicativo",
      "ok": "OK"
    },
    "updateReady": {
      "title": "Atualização Pronta para Instalar",
      "message": "Atualização foi baixada",
      "installNow": "Instalar Agora",
      "installLater": "Instalar Depois"
    },
    "updateSkip": {
      "title": "Pular Atualização",
      "message": "Nós iremos lembrá-lo quando a próxima atualização estiver disponível.\nSe você mudar de ideia, pode verificar as atualizações no menu Sobre.",
      "ok": "OK"
    },
    "selectClientCertificate": {
      "announcement": "Selecione o Certificado",
      "select": "Selecionar",
      "validDates": "Válido de {{-validStart,}} a {{-validExpiry,}}"
    },
    "openingExternalProtocol": {
      "title": "Link com protocolo externo",
      "message": "O link {{- protocol }} requer uma aplicação externa.",
      "detail": "O link solicitado é {{- url }} . Você quer continuar?",
      "dontAskAgain": "Abrir sempre estes tipos de links no aplicativo associado",
      "yes": "Sim",
      "no": "Não"
    },
    "allowJitsiCaptureScreen": {
      "title": "Permitir Captura de Tela pelo Jitsi",
      "message": "Jitsi está solicitando permissão para capturar sua tela.",
      "detail": "Jitsi do servidor {{- url }} requer permissão para compartilhar sua tela com outros.",
      "dontAskAgain": "Sempre permitir a captura de tela pelo Jitsi neste servidor",
      "yes": "Permitir",
      "no": "Cancelar"
    }
  },
  "downloads": {
    "title": "Downloads",
    "filters": {
      "search": "Buscar",
      "server": "Servidor",
      "mimeType": "Tipo",
      "status": "Status",
      "clear": "Limpar filtros",
      "all": "Todos",
      "mimes": {
        "images": "Imagens",
        "videos": "Vídeos",
        "audios": "Áudio",
        "texts": "Textos",
        "files": "Arquivos"
      },
      "statuses": {
        "paused": "Pausado",
        "cancelled": "Cancelado"
      }
    },
    "item": {
      "cancel": "Cancelar",
      "copyLink": "Copiar link",
      "errored": "Download cancelado",
      "pause": "Pause",
      "progressSize": "{{receivedBytes, byteSize}} de {{totalBytes, byteSize}} ({{ratio, percentage}})",
      "remove": "Remover da lista",
      "resume": "Continuar",
      "retry": "Tentar novamente",
      "showInFolder": "Mostrar na Pasta"
    },
    "showingResults": "Mostrando resultados {{first}} - {{last}} de {{count}}"
  },
  "settings": {
    "title": "Configurações",
    "options": {
      "report": {
        "title": "Relatar erros aos desenvolvedores",
        "description": "Reporte os erros anonimamente aos desenvolvedores. As informações compartilhadas incluem número de versão do aplicativo, tipo de sistema operacional, URL do servidor, idioma do dispositivo e tipo de erro. Nenhum conteúdo ou nome de usuário é compartilhado.",
<<<<<<< HEAD
        "masDescription" : "Esta opção esta desativada quando for instalado através da Mac App Store, os erros serão reportados através do processo de relatórios de erros da Mac Apple Store."
=======
        "masDescription": "Essa opção é desabilitada quando instalada a partir da Mac App Store, os erros serão reportados através do processo de reportação da Mac App Store"
>>>>>>> a1ea3341
      },
      "flashFrame": {
        "title": "Piscar janela",
        "description": "Pisca a janela para atrair a atenção do usuário.",
        "onLinux": "Algumas distribuições Linux não possuem suporte a esta funcionalidade."
      },
      "internalVideoChatWindow": {
        "title": "Abrir chat em video em uma janela da aplicação",
        "description": "Quando ativo o chat em video será aberto em uma janela da aplicação, caso contrário será aberto em uma nova janela do navegador.",
        "masDescription" : "Esta opção esta desativada quando for instalado através da Mac App Store, por motivos de segurança o chat em video sera aberto usando o navegador por padrão."
      },
      "minimizeOnClose": {
        "title": "Minimizar ao fechar",
        "description": "Quando fechado o aplicativo será minimizado para a barra de tarefas, senão será fechado. Ícone da bandeja precisa estar desativado para que isto funcione."
      }
    }
  },
  "error": {
    "authNeeded": "Autenticação necessária, tente <strong>{{- auth}}</strong>",
    "connectTimeout": "Tempo esgotado ao conectar",
    "differentCertificate": "Certificado é diferente do antigo.\n\n {{- detail}}",
    "noValidServerFound": "Nenhum servidor válido encontrado neste endereço",
    "offline": "Verifique sua conexão com a Internet!"
  },
  "landing": {
    "invalidUrl": "Endereço inválido",
    "validating": "Validando...",
    "inputUrl": "Insira o endereço do seu servidor",
    "connect": "Conectar"
  },
  "menus": {
    "about": "Sobre {{- appName}}",
    "addNewServer": "Adicionar &novo servidor",
    "back": "&Voltar",
    "clearTrustedCertificates": "Limpar certificados confiáveis",
    "close": "Fechar",
    "copy": "&Copiar",
    "cut": "Cor&tar",
    "disableGpu": "Desabilitar GPU",
    "documentation": "Documentação",
    "downloads": "Downloads",
    "settings": "Configurações",
    "editMenu": "&Editar",
    "fileMenu": "&Arquivo",
    "forward": "&Avançar",
    "helpMenu": "Aj&uda",
    "hide": "Ocultar {{- appName}}",
    "hideOthers": "Ocultar Outros",
    "learnMore": "Saiba mais",
    "minimize": "Minimizar",
    "openDevTools": "Abrir &DevTools",
    "openDevToolsOnAllWindows": "Abrir &DevTools em todas as janelas",
    "paste": "Co&lar",
    "quit": "&Sair do {{- appName}}",
    "redo": "&Refazer",
    "reload": "&Recarregar",
    "reloadIgnoringCache": "Recarregar ignorando o cache",
    "reportIssue": "Reportar problema",
    "resetAppData": "Limpar dados do aplicativo",
    "resetZoom": "Redefinir zoom",
    "selectAll": "&Selecionar tudo",
    "services": "Serviços",
    "showFullScreen": "Tela cheia",
    "showMenuBar": "Barra de menus",
    "showOnUnreadMessage": "Exibir quando há mensagens não lidas",
    "showServerList": "Lista de servidores",
    "showTrayIcon": "Ícone da bandeja",
    "toggleDevTools": "Alternar &DevTools",
    "undo": "&Desfazer",
    "unhide": "Mostrar todos",
    "viewMenu": "&Exibir",
    "windowMenu": "&Janela",
    "zoomIn": "Aumentar zoom",
    "zoomOut": "Diminuir zoom"
  },
  "loadingError": {
    "title": "Servidor Falhou em Carregar",
    "announcement": "Houston, nós temos um problema",
    "reload": "Recarregar"
  },
  "selfxss": {
    "title": "Pare!",
    "description": "Esta é uma funcionalidade do navegador destinada aos desenvolvedores. Se alguém lhe disse para copiar-colar algo aqui para activar uma funcionalidade Rocket.Chat ou \"hackear\" a conta de alguém, é um golpe e dará acesso à sua conta Rocket.Chat.",
    "moreInfo": "Veja https://go.rocket.chat/i/xss para mais informações."
  },
  "sidebar": {
    "addNewServer": "Adicionar novo servidor",
    "downloads": "Downloads",
    "settings": "Configurações",
    "item": {
      "reload": "Recarregar servidor",
      "remove": "Remover servidor",
      "openDevTools": "Abrir DevTools",
      "clearCache": "Limpar cache",
      "clearStorageData": "Limpar dados de armazenamento"
    }
  },
  "touchBar": {
    "formatting": "Formatação",
    "selectServer": "Selecionar servidor"
  },
  "tray": {
    "menu": {
      "show": "Mostrar",
      "hide": "Esconder",
      "quit": "Sair"
    },
    "tooltip": {
      "noUnreadMessage": "{{- appName}}: não há mensagens não lidas",
      "unreadMention": "{{- appName}}: você tem uma menção/mensagem direta não lida",
      "unreadMention_plural": "{{- appName}}: você tem {{- count}} menções/mensagens diretas não lidas",
      "unreadMessage": "{{- appName}}: você tem mensagens não lidas"
    },
    "balloon": {
      "stillRunning": {
        "title": "{{- appName}} ainda está rodando",
        "content": "{{- appName }} está configurado para permanecer em funcionamento na bandeja do sistema/área de notificação."
      }
    }
  }
}<|MERGE_RESOLUTION|>--- conflicted
+++ resolved
@@ -151,11 +151,7 @@
       "report": {
         "title": "Relatar erros aos desenvolvedores",
         "description": "Reporte os erros anonimamente aos desenvolvedores. As informações compartilhadas incluem número de versão do aplicativo, tipo de sistema operacional, URL do servidor, idioma do dispositivo e tipo de erro. Nenhum conteúdo ou nome de usuário é compartilhado.",
-<<<<<<< HEAD
         "masDescription" : "Esta opção esta desativada quando for instalado através da Mac App Store, os erros serão reportados através do processo de relatórios de erros da Mac Apple Store."
-=======
-        "masDescription": "Essa opção é desabilitada quando instalada a partir da Mac App Store, os erros serão reportados através do processo de reportação da Mac App Store"
->>>>>>> a1ea3341
       },
       "flashFrame": {
         "title": "Piscar janela",
