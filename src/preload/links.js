--- conflicted
+++ resolved
@@ -1,13 +1,7 @@
-<<<<<<< HEAD
-import { shell } from 'electron';
-const { BrowserWindow } = require('electron').remote;
-const PDFWindow = require('electron-pdf-window');
-=======
 import { shell, remote } from 'electron';
+import PDFWindow from 'electron-pdf-window';
 
 import { getSettings } from './rocketChat';
->>>>>>> 402fec00
-
 
 const handleAnchorClick = (event) => {
 	const a = event.target.closest('a');
@@ -19,28 +13,19 @@
 	const href = a.getAttribute('href');
 	const download = a.hasAttribute('download');
 
-<<<<<<< HEAD
 	const isPdfFile = RegExp(/.*\.pdf$/).test(href) && !download;
 	if (isPdfFile) {
-		const absPathToPdf = `${ window.location.protocol }//${ window.location.hostname }${ href }`;
-		const pdfWindow = new BrowserWindow({ width: 800, height: 600, });
+		const pdfWindow = new remote.BrowserWindow({ width: 800, height: 600 });
 		PDFWindow.addSupport(pdfWindow);
-		pdfWindow.loadURL(absPathToPdf);
+		pdfWindow.loadURL(href);
 		event.stopPropagation();
 		return;
 	}
 
-	const isFileUpload = /^\/file-upload\//.test(href) && !download;
-	if (isFileUpload) {
-		const clone = a.cloneNode();
-		clone.setAttribute('download', 'download');
-		clone.click();
-=======
 	const canDownload = /^\/file-upload\//.test(href) || download;
 	if (canDownload) {
 		const downloadUrl = a.href;
 		remote.getCurrentWebContents().downloadURL(downloadUrl);
->>>>>>> 402fec00
 		event.preventDefault();
 		return;
 	}
