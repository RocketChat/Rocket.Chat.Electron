--- conflicted
+++ resolved
@@ -335,7 +335,7 @@
 	}
 });
 
-<<<<<<< HEAD
+
 RocketChat.API.v1.addRoute('groups.listAll', { authRequired: true }, {
 	get() {
 		if (!RocketChat.authz.hasPermission(this.userId, 'view-room-administration')) {
@@ -358,7 +358,10 @@
 			offset,
 			count: rooms.length,
 			total: totalCount
-=======
+		});
+	}
+});
+
 RocketChat.API.v1.addRoute('groups.members', { authRequired: true }, {
 	get() {
 		const findResult = findPrivateGroupByIdOrName({ params: this.requestParams(), userId: this.userId });
@@ -400,7 +403,7 @@
 			count: messages.length,
 			offset,
 			total: RocketChat.models.Messages.find(ourQuery).count()
->>>>>>> b80f5fcc
+
 		});
 	}
 });
