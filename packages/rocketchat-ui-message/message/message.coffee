--- conflicted
+++ resolved
@@ -5,11 +5,7 @@
 		unless RocketChat.settings.get('UI_DisplayRoles')
 			return []
 		roles = _.union(UserRoles.findOne(this.u?._id)?.roles, RoomRoles.findOne({'u._id': this.u?._id, rid: this.rid })?.roles)
-<<<<<<< HEAD
-		return RocketChat.models.Roles.find({ _id: { $in: roles }, description: { $exists: 1 } }, { fields: { description: 1 } })
-=======
-		return RocketChat.models.Roles.find({_id: {$in: roles}, description: {$exists: true, $ne: ''}})
->>>>>>> 8c25a68d
+		return RocketChat.models.Roles.find({ _id: { $in: roles }, description: { $exists: 1, $ne: '' } }, { fields: { description: 1 } })
 	isGroupable: ->
 		return 'false' if this.groupable is false
 	isSequential: ->
