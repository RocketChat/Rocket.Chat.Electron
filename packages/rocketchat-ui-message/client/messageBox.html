<template name="messageBox">
	{{#if subscribed}}
		<form class="message-form" method="post" action="/">
			{{> messagePopupConfig getPopupConfig}}

			{{#if allowedToSend}}
				<div class="message-input border-component-color">

					<div class="input-message-container">

						<textarea dir="auto" name="msg" maxlength="{{maxMessageLength}}" class="input-message autogrow-short" placeholder="{{_ 'Message'}}"></textarea>

						<div class="inner-left-toolbar">
							<i class="emoji-picker-icon icon-people secondary-font-color"></i>
						</div>

					</div>

					{{#unless showSend}}

						<div class="share-items {{groupAttachHidden}}">

							{{#if fileUploadEnabled}}

								<div class="message-buttons file">
									<i class="icon-attach file"></i>
									<input type="file" accept="{{fileUploadAllowedMediaTypes}}">
								</div>

								{{#if showMic}}
									<div class="message-buttons mic-button">
										<div class="mic">
											<i class="icon-mic" aria-label="{{_ "Record"}}"></i>
										</div>
										<div class="stop-mic hidden">
											<i class="icon-stop" aria-label="{{_ "Stop_Recording"}}"></i>
										</div>
									</div>
								{{/if}}

								{{#if showVRec}}
									<div class="message-buttons video-button">
										<i class="icon-videocam" aria-label="{{_ "Record"}}"></i>
									</div>
								{{/if}}

							{{/if}}

							{{#if showLocation}}
								<div class="message-buttons location-button">
									<i class="icon-location"></i>
								</div>
							{{/if}}

							{{#if showSandstorm}}
								<div class="message-buttons sandstorm-offer">
									<i class="icon-plus" title="{{_ "Sandstorm_Powerbox_Share"}}"></i>
								</div>
							{{/if}}

						</div>

						{{#if groupAttachHidden}}
							<div class="message-buttons share">
								<i class="icon-plus"></i>
							</div>
						{{/if}}

					{{/unless}}

					{{#if showSend}}
						<div class="message-buttons send-button">
							<i class="icon-paper-plane" aria-label="{{_ "Send"}}"></i>
						</div>
					{{/if}}
				</div>
			{{else}}
				<div class="stream-info">
					{{#if isBlockedOrBlocker}}
						{{_ "room_is_blocked"}}
					{{else}}
						{{_ "room_is_read_only"}}
					{{/if}}
				</div>
			{{/if}}

			<div class="users-typing">
				{{#with usersTyping}}
					<strong>{{users}}</strong>
					{{#if multi}}
						{{#if selfTyping}}
							{{_ "are_also_typing"}}
						{{else}}
							{{_ "are_typing"}}
						{{/if}}
					{{else}}
						{{#if selfTyping}}
							{{_ "is_also_typing" context="male"}}
						{{else}}
							{{_ "is_typing" context="male"}}
						{{/if}}
					{{/if}}
				{{/with}}
			</div>

			{{#if allowedToSend}}
				{{#if showFormattingTips}}
<<<<<<< HEAD
				<div class="formatting-tips" aria-hidden="true" dir="auto">
					{{#if markdownParserOriginal}}
						<b>*{{_ "bold"}}*</b>
						<i>_{{_ "italics"}}_</i>
						<span>~<strike>{{_ "strike"}}</strike>~</span>
					{{/if}}
					{{#if markdownParserMarked}}
						<b>**{{_ "bold"}}**</b>
						<i>_{{_ "italics"}}_</i>
						<span>~~<strike>{{_ "strike"}}</strike>~~</span>
					{{/if}}
					{{#if showMarkdown}}
						<code class="code-colors inline">`{{_ "inline_code"}}`</code>
						<code class="code-colors inline"><span class="hidden-br"><br></span>```<span class="hidden-br"><br></span><i class="icon-level-down"></i>{{_ "multi"}}<span class="hidden-br"><br></span><i class="icon-level-down"></i>{{_ "line"}}<span class="hidden-br"><br></span><i class="icon-level-down"></i>```</code>
					{{/if}}
					{{#if katexSyntax}}
						<span><a href="https://github.com/Khan/KaTeX/wiki/Function-Support-in-KaTeX" target="_blank">{{katexSyntax}}</a></span>
					{{/if}}
					{{#if showMarkdown}}
						<q><span class="hidden-br"><br></span>&gt;{{_ "quote"}}</q>
					{{/if}}
				</div>
=======
					<div class="formatting-tips" aria-hidden="true" dir="auto">
						{{#if showMarkdown}}
							<b>*{{_ "bold"}}*</b>
							<i>_{{_ "italics"}}_</i>
							<span>~<strike>{{_ "strike"}}</strike>~</span>
						{{/if}}
						{{#if showMarkdownCode}}
							<code class="code-colors inline">`{{_ "inline_code"}}`</code>
							<code class="code-colors inline"><span class="hidden-br"><br></span>```<span class="hidden-br"><br></span><i class="icon-level-down"></i>{{_ "multi"}}<span class="hidden-br"><br></span><i class="icon-level-down"></i>{{_ "line"}}<span class="hidden-br"><br></span><i class="icon-level-down"></i>```</code>
						{{/if}}
						{{#if katexSyntax}}
							<span><a href="https://github.com/Khan/KaTeX/wiki/Function-Support-in-KaTeX" target="_blank">{{katexSyntax}}</a></span>
						{{/if}}
						{{#if showMarkdown}}
							<q><span class="hidden-br"><br></span>&gt;{{_ "quote"}}</q>
						{{/if}}
					</div>
>>>>>>> 3f502885
				{{/if}}
			{{/if}}

			<div class="editing-commands" aria-hidden="true" dir="auto">
				<div class="editing-commands-cancel">{{_ 'Esc_to'}} <button type="button">{{_ 'Cancel_message_input'}}</button></div>
				<div class="editing-commands-save">{{_ 'Enter_to'}} <button type="button">{{_ 'Save_changes'}}</button></div>
			</div>
		</form>
	{{else}}
		{{#with notSubscribedTpl}}
			{{> Template.dynamic . }}
		{{else}}
			{{#if canJoin}}
			<div>
				{{{_ "you_are_in_preview_mode_of" room_name=roomName}}}
				{{#if joinCodeRequired}}
					<input type="text" name="joinCode" placeholder="{{_ 'Code'}}" style="width: 100px">
				{{/if}}
				<button class="button join"><span><i class="icon-login"></i> {{_ "join"}}</span></button>
			</div>
			{{/if}}
		{{/with}}
	{{/if}}
</template><|MERGE_RESOLUTION|>--- conflicted
+++ resolved
@@ -105,37 +105,18 @@
 
 			{{#if allowedToSend}}
 				{{#if showFormattingTips}}
-<<<<<<< HEAD
-				<div class="formatting-tips" aria-hidden="true" dir="auto">
-					{{#if markdownParserOriginal}}
-						<b>*{{_ "bold"}}*</b>
-						<i>_{{_ "italics"}}_</i>
-						<span>~<strike>{{_ "strike"}}</strike>~</span>
-					{{/if}}
-					{{#if markdownParserMarked}}
-						<b>**{{_ "bold"}}**</b>
-						<i>_{{_ "italics"}}_</i>
-						<span>~~<strike>{{_ "strike"}}</strike>~~</span>
-					{{/if}}
-					{{#if showMarkdown}}
-						<code class="code-colors inline">`{{_ "inline_code"}}`</code>
-						<code class="code-colors inline"><span class="hidden-br"><br></span>```<span class="hidden-br"><br></span><i class="icon-level-down"></i>{{_ "multi"}}<span class="hidden-br"><br></span><i class="icon-level-down"></i>{{_ "line"}}<span class="hidden-br"><br></span><i class="icon-level-down"></i>```</code>
-					{{/if}}
-					{{#if katexSyntax}}
-						<span><a href="https://github.com/Khan/KaTeX/wiki/Function-Support-in-KaTeX" target="_blank">{{katexSyntax}}</a></span>
-					{{/if}}
-					{{#if showMarkdown}}
-						<q><span class="hidden-br"><br></span>&gt;{{_ "quote"}}</q>
-					{{/if}}
-				</div>
-=======
 					<div class="formatting-tips" aria-hidden="true" dir="auto">
-						{{#if showMarkdown}}
+						{{#if markdownParserOriginal}}
 							<b>*{{_ "bold"}}*</b>
 							<i>_{{_ "italics"}}_</i>
 							<span>~<strike>{{_ "strike"}}</strike>~</span>
 						{{/if}}
-						{{#if showMarkdownCode}}
+						{{#if markdownParserMarked}}
+							<b>**{{_ "bold"}}**</b>
+							<i>_{{_ "italics"}}_</i>
+							<span>~~<strike>{{_ "strike"}}</strike>~~</span>
+						{{/if}}
+						{{#if showMarkdown}}
 							<code class="code-colors inline">`{{_ "inline_code"}}`</code>
 							<code class="code-colors inline"><span class="hidden-br"><br></span>```<span class="hidden-br"><br></span><i class="icon-level-down"></i>{{_ "multi"}}<span class="hidden-br"><br></span><i class="icon-level-down"></i>{{_ "line"}}<span class="hidden-br"><br></span><i class="icon-level-down"></i>```</code>
 						{{/if}}
@@ -146,7 +127,6 @@
 							<q><span class="hidden-br"><br></span>&gt;{{_ "quote"}}</q>
 						{{/if}}
 					</div>
->>>>>>> 3f502885
 				{{/if}}
 			{{/if}}
 
