--- conflicted
+++ resolved
@@ -429,15 +429,6 @@
     "cancel": "Cancelar",
     "share": "Compartilhar"
   },
-<<<<<<< HEAD
-  "lockScreen": {
-    "title": "Tela bloqueada",
-    "description": "Desbloqueie o aplicativo para continuar",
-    "placeholder": "Digite a senha",
-    "unlock": "Desbloquear",
-    "incorrect": "Senha incorreta",
-    "unlockFailed": "Falha ao desbloquear"
-=======
   "serverInfo": {
     "title": "Informações do Servidor",
     "urlLabel": "URL:",
@@ -463,6 +454,13 @@
       "label": "Expiração:",
       "expiresOn": "Expira em {{date}}"
     }
->>>>>>> 98551b76
+  },
+  "lockScreen": {
+    "title": "Tela bloqueada",
+    "description": "Desbloqueie o aplicativo para continuar",
+    "placeholder": "Digite a senha",
+    "unlock": "Desbloquear",
+    "incorrect": "Senha incorreta",
+    "unlockFailed": "Falha ao desbloquear"
   }
 }