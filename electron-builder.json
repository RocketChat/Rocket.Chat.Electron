--- conflicted
+++ resolved
@@ -1,5 +1,4 @@
 {
-<<<<<<< HEAD
   "files": [
     "app/**/*",
     "package.json"
@@ -19,7 +18,7 @@
       "mas"
     ],
     "icon": "build/icon.icns",
-    "bundleVersion": "71",
+    "bundleVersion": "72",
     "helperBundleId": "chat.rocket.electron.helper",
     "type": "distribution",
     "artifactName": "rocketchat-${version}.${ext}",
@@ -119,123 +118,4 @@
       "vPrefixedTagName": false
     }
   ]
-=======
-	"files": [
-		"app/**/*",
-		"package.json"
-	],
-	"extraResources": [
-		"dictionaries/**/*",
-		"build/icon.ico",
-		"servers.json"
-	],
-	"appId": "chat.rocket",
-	"mac": {
-		"category": "public.app-category.productivity",
-		"target": [
-			"dmg",
-			"pkg",
-			"zip",
-			"mas"
-		],
-		"icon": "build/icon.icns",
-		"bundleVersion": "71",
-		"helperBundleId": "chat.rocket.electron.helper",
-		"type": "distribution",
-		"artifactName": "rocketchat-${version}.${ext}",
-		"extendInfo": {
-			"NSMicrophoneUsageDescription": "I need access to your microphone to record the audio you want to send.",
-			"NSCameraUsageDescription": "I need access to your camera to record the video you want to send."
-		},
-		"hardenedRuntime" : true,
-		"gatekeeperAssess": false,
-		"provisioningProfile": "embedded.provisionprofile"
-	},
-	"dmg": {
-		"background": "build/background.png",
-		"contents": [
-			{
-				"type": "dir",
-				"x": 100,
-				"y": 211
-			},
-			{
-				"type": "link",
-				"path": "/Applications",
-				"x": 500,
-				"y": 211
-			}
-		]
-	},
-	"pkg": {
-		"isRelocatable": false,
-		"overwriteAction": "upgrade"
-	},
-	"mas": {
-		"entitlements": "build/entitlements.mas.plist",
-		"entitlementsInherit": "build/entitlements.mas.inherit.plist",
-		"hardenedRuntime" : true,
-		"asarUnpack": [
-			"node_modules"
-		],
-		"artifactName": "rocketchat-${version}-mas.${ext}"
-	},
-	"win": {
-		"target": [
-			"nsis"
-		],
-		"icon": "build/icon.ico"
-	},
-	"nsis": {
-		"oneClick": false,
-		"perMachine": false,
-		"allowElevation": true,
-		"allowToChangeInstallationDirectory": true,
-		"artifactName": "rocketchat-setup-${version}.${ext}"
-	},
-	"appx": {
-		"backgroundColor": "#2f343d",
-		"displayName": "Rocket.Chat",
-		"publisherDisplayName": "Rocket.Chat",
-		"languages": [
-			"en-US",
-			"en-GB",
-			"pt-BR"
-		],
-		"artifactName": "rocketchat-${version}-${arch}.${ext}"
-	},
-	"linux": {
-		"target": [
-			"tar.gz",
-			"deb",
-			"rpm",
-			"snap"
-		],
-		"executableName": "rocketchat-desktop",
-		"category": "GNOME;GTK;Network;InstantMessaging",
-		"desktop": {
-			"StartupWMClass": "Rocket.Chat",
-			"MimeType": "x-scheme-handler/rocketchat"
-		},
-		"artifactName": "rocketchat-${version}.${ext}"
-	},
-	"deb": {
-		"artifactName": "rocketchat_${version}_${arch}.${ext}"
-	},
-	"rpm": {
-		"artifactName": "rocketchat-${version}.${arch}.${ext}"
-	},
-	"snap": {
-		"artifactName": "rocketchat_${version}_${arch}.${ext}"
-	},
-	"afterSign": "./build/notarize.js",
-	"publish": [
-		{
-			"provider": "github",
-			"owner": "RocketChat",
-			"repo": "Rocket.Chat.Electron",
-			"vPrefixedTagName": false
-		}
-	]
->>>>>>> 29a7487f
 }