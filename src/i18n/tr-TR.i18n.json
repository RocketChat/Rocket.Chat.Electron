--- conflicted
+++ resolved
@@ -236,15 +236,6 @@
     "cancel": "İptal et",
     "share": "Paylaş"
   },
-<<<<<<< HEAD
-  "lockScreen": {
-    "title": "Ekran kilitlendi",
-    "description": "Devam etmek için uygulamanın kilidini açın",
-    "placeholder": "Parolayı girin",
-    "unlock": "Kilidi aç",
-    "incorrect": "Geçersiz parola",
-    "unlockFailed": "Kilidi açma başarısız"
-=======
   "serverInfo": {
     "title": "Sunucu Bilgileri",
     "urlLabel": "URL:",
@@ -270,6 +261,13 @@
       "label": "Son Kullanma:",
       "expiresOn": "{{date}} tarihinde sona eriyor"
     }
->>>>>>> 98551b76
+  },
+  "lockScreen": {
+    "title": "Ekran kilitlendi",
+    "description": "Devam etmek için uygulamanın kilidini açın",
+    "placeholder": "Parolayı girin",
+    "unlock": "Kilidi aç",
+    "incorrect": "Geçersiz parola",
+    "unlockFailed": "Kilidi açma başarısız"
   }
 }