import { RocketChatDesktopAPI } from './servers/preload/api';

declare global {
  interface Window {
    RocketChatDesktop: RocketChatDesktopAPI;
  }
}

console.log('[Rocket.Chat Desktop] Injected.ts');

const start = (): void => {
  console.log('[Rocket.Chat Desktop] Injected.ts start fired');
  if (typeof window.require !== 'function') {
    console.log('[Rocket.Chat Desktop] window.require is not defined');
    console.log('[Rocket.Chat Desktop] Inject start - retrying in 1 seconds');
    setTimeout(start, 1000);
    return;
  }

  const { Info: serverInfo = {} } =
    window.require('/app/utils/rocketchat.info') ?? {};

  if (!serverInfo.version) {
    console.log('[Rocket.Chat Desktop] serverInfo.version is not defined');
    return;
  }

  console.log('[Rocket.Chat Desktop] Injected.ts serverInfo', serverInfo);

  window.RocketChatDesktop.setServerInfo(serverInfo);

  const { Meteor } = window.require('meteor/meteor');
  const { Session } = window.require('meteor/session');
  const { Tracker } = window.require('meteor/tracker');
  const { UserPresence } = window.require('meteor/konecty:user-presence');
  const { settings } = window.require('/app/settings');
  const { getUserPreference } = window.require('/app/utils');

  window.RocketChatDesktop.setUrlResolver(Meteor.absoluteUrl);

  Tracker.autorun(() => {
    const unread = Session.get('unread');
    window.RocketChatDesktop.setBadge(unread);
  });

  Tracker.autorun(() => {
    const { url, defaultUrl } = settings.get('Assets_favicon') || {};
    window.RocketChatDesktop.setFavicon(url || defaultUrl);
  });

  const open = window.open.bind(window);

  Tracker.autorun(() => {
    const jitsiDomain = settings.get('Jitsi_Domain') || '';

    console.log(
      '[Rocket.Chat Desktop] window.open for Jitsi overloaded',
      jitsiDomain
    );
    window.open = (url, name, features = '') => {
      if (
        typeof url === 'string' &&
        url.includes(jitsiDomain) &&
        !process.mas &&
        window.RocketChatDesktop.getInternalVideoChatWindowEnabled()
      ) {
        return open(url, 'Jitsi Meet', `scrollbars=true,${features}`);
      }

      return open(url, name, features);
    };
  });

  Tracker.autorun(() => {
    const { url, defaultUrl } = settings.get('Assets_background') || {};
    window.RocketChatDesktop.setBackground(url || defaultUrl);
  });

  Tracker.autorun(() => {
    const siteName = settings.get('Site_Name');
    window.RocketChatDesktop.setTitle(siteName);
  });

  Tracker.autorun(() => {
<<<<<<< HEAD
    const userId = Meteor.userId();
    window.RocketChatDesktop.setUserLoggedIn(userId !== null);
=======
    const { gitCommitHash } = Meteor;
    if (!gitCommitHash) return;
    window.RocketChatDesktop.setGitCommitHash(gitCommitHash);
>>>>>>> 071b396d
  });

  Tracker.autorun(() => {
    const uid = Meteor.userId();
    const isAutoAwayEnabled: unknown = getUserPreference(uid, 'enableAutoAway');
    const idleThreshold: unknown = getUserPreference(uid, 'idleTimeLimit');

    if (isAutoAwayEnabled) {
      delete UserPresence.awayTime;
      UserPresence.start();
    }

    window.RocketChatDesktop.setUserPresenceDetection({
      isAutoAwayEnabled: Boolean(isAutoAwayEnabled),
      idleThreshold: idleThreshold ? Number(idleThreshold) : null,
      setUserOnline: (online) => {
        if (!online) {
          Meteor.call('UserPresence:away');
          return;
        }
        Meteor.call('UserPresence:online');
      },
    });
  });

  const destroyPromiseSymbol = Symbol('destroyPromise');

  console.log('[Rocket.Chat Desktop] Injected.ts replaced Notification');

  window.Notification = class RocketChatDesktopNotification
    extends EventTarget
    implements Notification
  {
    static readonly permission: NotificationPermission = 'granted';

    static readonly maxActions: number =
      process.platform === 'darwin' ? Number.MAX_SAFE_INTEGER : 0;

    static requestPermission(): Promise<NotificationPermission> {
      return Promise.resolve(RocketChatDesktopNotification.permission);
    }

    [destroyPromiseSymbol]?: Promise<() => void>;

    constructor(
      title: string,
      options: NotificationOptions & { canReply?: boolean } = {}
    ) {
      super();

      for (const eventType of ['show', 'close', 'click', 'reply', 'action']) {
        const propertyName = `on${eventType}`;
        const propertySymbol = Symbol(propertyName);

        Object.defineProperty(this, propertyName, {
          get: () => this[propertySymbol],
          set: (value) => {
            if (this[propertySymbol]) {
              this.removeEventListener(eventType, this[propertySymbol]);
            }

            this[propertySymbol] = value;

            if (this[propertySymbol]) {
              this.addEventListener(eventType, this[propertySymbol]);
            }
          },
        });
      }

      this[destroyPromiseSymbol] = window.RocketChatDesktop.createNotification({
        title,
        ...options,
        onEvent: this.handleEvent,
      }).then((id) => () => {
        window.RocketChatDesktop.destroyNotification(id);
      });

      Object.assign(this, { title, ...options });
    }

    actions: readonly NotificationAction[] = [];

    badge = '';

    body = '';

    data: any = undefined;

    dir: NotificationDirection = 'auto';

    icon = '';

    image = '';

    lang = document.documentElement.lang;

    onclick: ((this: Notification, ev: Event) => any) | null = null;

    onclose: ((this: Notification, ev: Event) => any) | null = null;

    onerror: ((this: Notification, ev: Event) => any) | null = null;

    onshow: ((this: Notification, ev: Event) => any) | null = null;

    renotify = false;

    requireInteraction = false;

    silent = false;

    tag = '';

    timestamp: number = Date.now();

    title = '';

    vibrate: readonly number[] = [];

    private handleEvent = ({
      type,
      detail,
    }: {
      type: string;
      detail: unknown;
    }): void => {
      const mainWorldEvent = new CustomEvent(type, { detail });

      const isReplyEvent = (
        type: string,
        detail: unknown
      ): detail is { reply: string } =>
        type === 'reply' &&
        typeof detail === 'object' &&
        detail !== null &&
        'reply' in detail &&
        typeof (detail as { reply: string }).reply === 'string';

      if (isReplyEvent(type, detail)) {
        (mainWorldEvent as any).response = detail.reply;
      }
      this.dispatchEvent(mainWorldEvent);
    };

    close(): void {
      if (!this[destroyPromiseSymbol]) {
        return;
      }

      this[destroyPromiseSymbol]?.then((destroy) => {
        delete this[destroyPromiseSymbol];
        destroy();
      });
    }
  };
};

console.log('[Rocket.Chat Desktop] Injected');

start();<|MERGE_RESOLUTION|>--- conflicted
+++ resolved
@@ -82,14 +82,14 @@
   });
 
   Tracker.autorun(() => {
-<<<<<<< HEAD
     const userId = Meteor.userId();
     window.RocketChatDesktop.setUserLoggedIn(userId !== null);
-=======
+  });
+  
+  Tracker.autorun(() => {
     const { gitCommitHash } = Meteor;
     if (!gitCommitHash) return;
     window.RocketChatDesktop.setGitCommitHash(gitCommitHash);
->>>>>>> 071b396d
   });
 
   Tracker.autorun(() => {
