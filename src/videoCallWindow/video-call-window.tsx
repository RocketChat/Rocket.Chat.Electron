import i18next from 'i18next';
import { createRoot } from 'react-dom/client';
import { I18nextProvider, initReactI18next } from 'react-i18next';

import { interpolation, fallbackLng } from '../i18n/common';
import resources from '../i18n/resources';
import { invokeWithRetry } from '../ipc/renderer';
import type { IRetryOptions } from '../ipc/renderer';
import VideoCallWindow from './videoCallWindow';

<<<<<<< HEAD
// Import and apply console override for the video call window renderer
import '../logging/preload';

// Initialize i18n for this window
=======
let initAttempts = 0;
const MAX_INIT_ATTEMPTS = 10;

let isWindowDestroying = false;
let reactRoot: any = null;

>>>>>>> 44268257
const setupI18n = async () => {
  try {
    const lng = fallbackLng;

    await i18next.use(initReactI18next).init({
      lng,
      fallbackLng,
      resources: {
        [fallbackLng]: {
          translation: await resources[fallbackLng](),
        },
      },
      interpolation,
      initImmediate: true,
    });

    if (process.env.NODE_ENV === 'development') {
      console.log('Video call window i18n initialized successfully');
    }
  } catch (error) {
    console.error('Failed to initialize i18n for video call window:', error);
    throw error;
  }
};

const showFallbackUI = () => {
  const fallbackContainer = document.createElement('div');
  fallbackContainer.style.cssText = `
    position: fixed;
    top: 0;
    left: 0;
    width: 100%;
    height: 100%;
    display: flex;
    align-items: center;
    justify-content: center;
    background: #2f343d;
    color: white;
    font-family: 'Inter', -apple-system, BlinkMacSystemFont, 'Segoe UI', Roboto, Oxygen, Ubuntu, Cantarell, 'Helvetica Neue', Arial, sans-serif;
    z-index: 9999;
  `;

  fallbackContainer.innerHTML = `
    <div style="text-align: center;">
      <h2 style="color: #fff; margin: 0;">Video Call Unavailable</h2>
      <p style="color: #ccc; margin: 10px 0;">Unable to initialize video call window</p>
      <p style="color: #999; margin: 10px 0; font-size: 14px;">Retrying automatically in 3 seconds...</p>
    </div>
  `;

  document.body.appendChild(fallbackContainer);

  if (process.env.NODE_ENV === 'development') {
    console.error(
      'Video call window: Showing fallback UI after failed initialization, will auto-reload in 3 seconds'
    );
  }

  // Auto-reload after 3 seconds
  setTimeout(() => {
    if (process.env.NODE_ENV === 'development') {
      console.log(
        'Video call window: Auto-reloading after fallback UI timeout'
      );
    }
    window.location.reload();
  }, 3000);
};

const triggerURLEvent = (url: string, autoOpenDevtools: boolean): void => {
  const event = new CustomEvent('video-call-url-received', {
    detail: { url, autoOpenDevtools },
  });
  window.dispatchEvent(event);
};

const start = async (): Promise<void> => {
  if (isWindowDestroying) {
    console.log(
      'Video call window: Skipping initialization - window is being destroyed'
    );
    return;
  }

  initAttempts++;

  if (initAttempts > 1 || process.env.NODE_ENV === 'development') {
    console.log(
      `Video call window initialization attempt ${initAttempts}/${MAX_INIT_ATTEMPTS}`
    );
  }

  try {
    // Wait for DOM if not ready
    if (document.readyState === 'loading') {
      if (process.env.NODE_ENV === 'development') {
        console.log('Video call window: DOM not ready, waiting...');
      }
      return new Promise<void>((resolve) => {
        document.addEventListener('DOMContentLoaded', () => {
          if (process.env.NODE_ENV === 'development') {
            console.log(
              'Video call window: DOM ready, continuing initialization'
            );
          }
          start().then(resolve).catch(resolve);
        });
      });
    }

    // Initialize React app
    await setupI18n();
    const rootElement = document.getElementById('root');
    if (!rootElement) {
      throw new Error('Root element not found');
    }

    if (process.env.NODE_ENV === 'development') {
      console.log('Video call window: Creating React root and rendering');
    }

    // Clean up existing root if it exists
    if (reactRoot) {
      reactRoot.unmount();
      reactRoot = null;
    }

    // Clear the root element to avoid React warnings
    rootElement.innerHTML = '';

    reactRoot = createRoot(rootElement);
    reactRoot.render(
      <I18nextProvider i18n={i18next}>
        <VideoCallWindow />
      </I18nextProvider>
    );

    // IPC Handshake with retry
    if (process.env.NODE_ENV === 'development') {
      console.log('Video call window: Testing IPC handshake...');
    }

    const handshakeRetryOptions: IRetryOptions = {
      maxAttempts: 3,
      retryDelay: 1000,
      logRetries: process.env.NODE_ENV === 'development',
    };

    await invokeWithRetry('video-call-window/handshake', handshakeRetryOptions);

    if (process.env.NODE_ENV === 'development') {
      console.log('Video call window: IPC handshake successful');
    }

    // Signal renderer ready
    console.log('Video call window: Signaling renderer ready state');
    await invokeWithRetry(
      'video-call-window/renderer-ready',
      handshakeRetryOptions
    );

    if (process.env.NODE_ENV === 'development') {
      console.log('Video call window: Renderer ready, requesting URL');
    }

    // Request URL with custom retry logic
    const urlRetryOptions: IRetryOptions = {
      maxAttempts: 5, // Increased from 3
      retryDelay: 2000, // Increased from 1000ms
      logRetries: process.env.NODE_ENV === 'development',
      shouldRetry: (error, attempt) => {
        // Retry on IPC errors or if result indicates no URL yet
        const isIPCError = error.message.includes('IPC call failed');
        const isNoURLYet = error.message.includes('success: false');

        if (process.env.NODE_ENV === 'development') {
          console.log(
            `Video call window: URL request attempt ${attempt} failed:`,
            {
              error: error.message,
              isIPCError,
              isNoURLYet,
              willRetry: isIPCError || isNoURLYet,
            }
          );
        }

        return isIPCError || isNoURLYet;
      },
    };

    let urlRequestResult;
    try {
      urlRequestResult = await invokeWithRetry(
        'video-call-window/request-url',
        urlRetryOptions
      );
    } catch (error) {
      const errorMessage =
        error instanceof Error ? error.message : String(error);
      console.error(
        'Video call window: Failed to get URL after all retries:',
        error
      );
      throw new Error(`Failed to get video call URL: ${errorMessage}`);
    }

    if (process.env.NODE_ENV === 'development') {
      console.log('Video call window: URL received:', urlRequestResult);
    }

    // Trigger URL event for VideoCallWindow component
    if (urlRequestResult.url) {
      triggerURLEvent(urlRequestResult.url, urlRequestResult.autoOpenDevtools);
    } else {
      throw new Error('No URL received from main process');
    }

    if (initAttempts === 1 && process.env.NODE_ENV !== 'development') {
      console.log('Video call window: Successfully initialized');
    } else if (process.env.NODE_ENV === 'development') {
      console.log('Video call window: Successfully initialized and rendered');
    }
  } catch (error) {
    console.error(
      `Video call window initialization failed (attempt ${initAttempts}):`,
      error
    );

    if (initAttempts < MAX_INIT_ATTEMPTS && !isWindowDestroying) {
      console.log('Video call window: Retrying initialization in 1 second...');
      setTimeout(() => {
        if (!isWindowDestroying) {
          start().catch((retryError) => {
            console.error('Video call window retry also failed:', retryError);
          });
        }
      }, 1000);
    } else if (!isWindowDestroying) {
      console.error(
        'Video call window: Max initialization attempts reached, showing fallback UI'
      );
      showFallbackUI();
    }
  }
};

// Global error handlers
window.addEventListener('error', (event) => {
  console.error('Video call window global error:', event.error);
});

window.addEventListener('unhandledrejection', (event) => {
  console.error('Video call window unhandled rejection:', event.reason);
  event.preventDefault();
});

// Window lifecycle management
window.addEventListener('beforeunload', () => {
  isWindowDestroying = true;
  if (process.env.NODE_ENV === 'development') {
    console.log('Video call window: Window unloading, stopping retries');
  }

  // Clean up React root
  if (reactRoot) {
    reactRoot.unmount();
    reactRoot = null;
  }
});

// Start initialization
if (process.env.NODE_ENV === 'development') {
  console.log('Video call window: Starting initialization...');
}

start().catch((error) => {
  console.error('Video call window: Fatal initialization error:', error);
  showFallbackUI();
});<|MERGE_RESOLUTION|>--- conflicted
+++ resolved
@@ -8,19 +8,16 @@
 import type { IRetryOptions } from '../ipc/renderer';
 import VideoCallWindow from './videoCallWindow';
 
-<<<<<<< HEAD
 // Import and apply console override for the video call window renderer
 import '../logging/preload';
 
 // Initialize i18n for this window
-=======
 let initAttempts = 0;
 const MAX_INIT_ATTEMPTS = 10;
 
 let isWindowDestroying = false;
 let reactRoot: any = null;
 
->>>>>>> 44268257
 const setupI18n = async () => {
   try {
     const lng = fallbackLng;
