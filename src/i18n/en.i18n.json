{
  "contextMenu": {
    "cut": "Cu&t",
    "copy": "&Copy",
    "paste": "&Paste",
    "selectAll": "Select &all",
    "undo": "&Undo",
    "redo": "&Redo",
    "spelling": "Spelling",
    "spellingLanguages": "Spelling languages",
    "moreSpellingSuggestions": "More spelling suggestions",
    "noSpellingSuggestions": "No suggestions",
    "copyLinkAddress": "Copy link address",
    "copyLinkText": "Copy link text",
    "openLink": "Open link",
    "saveImageAs": "Save image as...",
    "copyImage": "Copy image"
  },
  "dialog": {
    "about": {
      "title": "About {{- appName}}",
      "version": "Version: <1>{{-version}}</1>",
      "checkUpdates": "Check for Updates",
      "checkUpdatesOnStart": "Check for Updates on Start",
      "noUpdatesAvailable": "No updates are available.",
      "copyright": "Copyright {{copyright}}",
      "errorWhenLookingForUpdates": "An error has occurred when looking for updates",
      "updateChannel": {
        "label": "Update Channel",
        "latest": "Stable",
        "beta": "Beta",
        "alpha": "Alpha (Experimental)"
      }
    },
    "addServer": {
      "title": "Add Server",
      "message": "Do you want to add \"{{- host}}\" to your list of servers?",
      "add": "Add",
      "cancel": "Cancel"
    },
    "addServerError": {
      "title": "Invalid Host",
      "message": "The host \"{{- host}}\" could not be validated, so was not added."
    },
    "certificateError": {
      "title": "Certificate error",
      "message": "Do you trust certificate from \"{{- issuerName}}\"? Only click 'Yes' if you really trust this certificate. If you are unsure, contact your IT or security team before clicking on 'Yes'.",
      "yes": "Yes",
      "no": "No"
    },
    "clearCache": {
      "announcement": "Force reload",
      "title": "Keep your login session?",
      "message": "By deleting your login session you will be logged out and asked to inform your credentials again.",
      "keepLoginData": "Keep login session",
      "deleteLoginData": "Delete login session",
      "clearingWait": "Please wait",
      "cancel": "Cancel"
    },
    "downloadRemoval": {
      "title": "Are you sure?",
      "message": "Remove this download?",
      "yes": "Yes",
      "no": "No"
    },
    "resetAppData": {
      "title": "Reset app data",
      "message": "This will sign you out from all your teams and reset the app back to its original settings. This cannot be undone.",
      "yes": "Yes",
      "cancel": "Cancel"
    },
    "clearPermittedScreenCaptureServers": {
      "title": "Clear Permitted Screen Capture Servers",
      "message": "This will clear all the permissions for screen capture servers, making them ask again for permission. This cannot be undone.",
      "yes": "Yes",
      "cancel": "Cancel"
    },
    "screenshare": {
      "title": "Share Your Screen",
      "announcement": "Select a screen to share"
    },
    "update": {
      "title": "Update Available",
      "announcement": "New Update is Available",
      "message": "A new version of the Rocket.Chat Desktop App is available!",
      "currentVersion": "Current Version:",
      "newVersion": "New Version:",
      "install": "Install Update",
      "remindLater": "Remind Me Later",
      "skip": "Skip This Version"
    },
    "updateDownloading": {
      "title": "Downloading Update",
      "message": "You will be notified when the update is ready to be installed",
      "ok": "OK"
    },
    "updateInstallLater": {
      "title": "Installing Later",
      "message": "Update will be installed when you exit the app",
      "ok": "OK"
    },
    "updateReady": {
      "title": "Update Ready to Install",
      "message": "Update has been downloaded",
      "installNow": "Install Now",
      "installLater": "Install Later"
    },
    "updateSkip": {
      "title": "Skip Update",
      "message": "We will notify you when the next update is available\nIf you change your mind you can check for updates from the About menu.",
      "ok": "OK"
    },
    "selectClientCertificate": {
      "announcement": "Select Certificate",
      "select": "Select",
      "validDates": "Valid from {{-validStart,}} to {{-validExpiry,}}"
    },
    "openingExternalProtocol": {
      "title": "Link with custom protocol",
      "message": "{{- protocol }} link requires an external application.",
      "detail": "The requested link is {{- url }} . Do you want to continue?",
      "dontAskAgain": "Always open these types of links in the associated app",
      "yes": "Yes",
      "no": "No"
    },
    "allowVideoCallCaptureScreen": {
      "title": "The video call is trying to capture your screen",
      "message": "The video call is requesting permission to capture your screen.",
      "detail": "The video call from the server {{- url }} requires permission in order to share your screen with others.",
      "dontAskAgain": "Always allow video calls from this server to capture your screen",
      "yes": "Allow",
      "no": "Cancel"
    },
    "mediaPermission": {
      "title": "Media Permission Required",
      "message": "{{- permissionType}} access is currently disabled in your system settings.",
      "detail": "To enable video calling features, please allow access in your system's privacy settings and then restart the application.",
      "openSettings": "Open Settings",
      "cancel": "Cancel",
      "microphone": "Microphone",
      "camera": "Camera",
      "both": "Microphone and Camera"
    },
    "outlookCalendar": {
      "title": "Outlook Calendar",
      "encryptionUnavailableTitle": "Encryption unavailable",
      "encryptionUnavailable": "Your operational system don't support encryption.\nYour credentials will be stored in plain text.",
      "field_required": "This field is required",
      "remember_credentials": "Remember my credentials",
      "cancel": " Cancel",
      "submit": "Login"
    },
    "supportedVersion": {
      "title": "Workspace version unsupported"
    }
  },
  "downloads": {
    "title": "Downloads",
    "notifications": {
      "downloadFinished": "Download Finished",
      "downloadInterrupted": "Download Interrupted",
      "downloadCancelled": "Download Cancelled",
      "downloadFailed": "Download Failed",
      "downloadExpired": "Downlaod Expired",
      "downloadExpiredMessage": "Please retry downloading from source."
    },
    "filters": {
      "search": "Search",
      "server": "Server",
      "mimeType": "Type",
      "status": "Status",
      "clear": "Clear filters",
      "all": "All",
      "mimes": {
        "images": "Images",
        "videos": "Videos",
        "audios": "Audios",
        "texts": "Texts",
        "files": "Files"
      },
      "statuses": {
        "paused": "Paused",
        "cancelled": "Cancelled"
      }
    },
    "item": {
      "cancel": "Cancel",
      "copyLink": "Copy link",
      "errored": "Download cancelled",
      "pause": "Pause",
      "progressSize": "{{receivedBytes, byteSize}} of {{totalBytes, byteSize}} ({{ratio, percentage}})",
      "remove": "Remove from list",
      "resume": "Resume",
      "retry": "Retry",
      "showInFolder": "Show in Folder"
    },
    "showingResults": "Showing results {{first}} - {{last}} of {{count}}"
  },
  "certificatesManager": {
    "title": "Certificates manager",
    "trustedCertificates": "Trusted certificates",
    "notTrustedCertificates": "Not trusted certificates",
    "item": {
      "domain": "Domain",
      "actions": "Actions",
      "remove": "Remove"
    }
  },
  "settings": {
    "title": "Settings",
    "general": "General",
    "certificates": "Certificates",
    "options": {
      "report": {
        "title": "Report errors to developers",
        "description": "Report errors anonymously to the developers. Shared information include app version number, operating system type, server URL, device language and error type. No content or usernames are shared.",
        "masDescription": "This option is disabled when installed from the Mac App Store, the errors will be reported through the Mac App Store error report process."
      },
      "flashFrame": {
        "title": "Enable Flash Frame",
        "titleDarwin": "Toggle Dock Bounce on alert",
        "description": "Flashes the window to attract user's attention.",
        "onLinux": "Some Linux distros don't have support for this feature.",
        "descriptionDarwin": "Bounces the app icon in the dock to attract user's attention."
      },
      "hardwareAcceleration": {
        "title": "Hardware Acceleration",
        "description": "Enables the use of hardware acceleration when available. The application will reload on change."
      },
      "videoCallScreenCaptureFallback": {
        "title": "Fallback Screen Capture for Video Calls",
        "description": "Disable Windows Graphics Capture so screen sharing works in Remote Desktop sessions. The app restarts when you change this option.",
        "forcedDescription": "Currently enforced because the app detected a Remote Desktop session. Toggle now controls future launches when running locally."
      },
      "internalVideoChatWindow": {
        "title": "Open Video Chat in Application Window",
        "description": "If enabled, the Video Chat will open in the application's window instead of the default browser. However, for <strong>Google Meet</strong> and <strong>Jitsi</strong>, screen recording is not supported in Electron applications, so they will always open in the browser regardless of this setting.",
        "masDescription": "This option is disabled when installed from the Mac App Store. For security reasons, Video Chat will always open in the browser by default."
      },
      "minimizeOnClose": {
        "title": "Minimize on close",
        "description": "When closed the app will be minimized, otherwise it will quit the application. Tray Icon need to be disabled to this take effect."
      },
      "screenLock": {
        "timeout": {
          "title": "Screen lock timeout (seconds)",
          "description": "Time of inactivity (in seconds) after which the application will lock. Set to 0 to disable."
        },
        "password": {
          "title": "Lock password",
          "placeholder": "Enter password",
          "description": "Set a password that will be required to unlock the application. The password is stored as a SHA-256 hash."
        }
      },
      "menubar": {
        "title": "Menu bar",
        "description": "Show menu bar on the top of the window.",
        "disabledHint": "Cannot disable menu bar when sidebar is disabled. Settings would become inaccessible."
      },
      "sidebar": {
        "title": "Sidebar",
        "description": "Show sidebar on the left of the window with the Server List, Downloads and Settings.",
        "disabledHint": "Cannot disable sidebar when menu bar is disabled. Settings would become inaccessible."
      },
      "trayIcon": {
        "title": "Tray Icon",
        "description": "Show tray icon on the system tray. If tray icon is active the app will be hidden to tray on close. Otherwise it will quit the application."
      },
      "availableBrowsers": {
        "title": "Default Browser",
        "description": "Choose which browser will open external links from this app. System Default uses your operating system settings.",
        "systemDefault": "System Default",
        "loading": "Loading browsers...",
        "current": "Currently using:"
      },
      "clearPermittedScreenCaptureServers": {
        "title": "Clear Screen Capture Permissions",
        "description": "Clear the screen capture permissions that was selected to not ask again on video calls."
      },
      "allowScreenCaptureOnVideoCalls": {
        "title": "Allow Screen Capture on Video Calls",
        "description": "Allow screen capture on video calls. This will ask for permission on each video call."
      },
      "ntlmCredentials": {
        "title": "NTLM Credentials",
        "description": "Allow NTLM Credentials to be used when connecting to a server.",
        "domains": "Domains that will use the credentials. Separated by comma. Use * to match all domains."
      },
      "videoCallWindowPersistence": {
        "title": "Remember video call window position",
        "description": "Save and restore the position and size of video call windows between sessions"
      }
    }
  },
  "error": {
    "authNeeded": "Auth needed, try <strong>{{- auth}}</strong>",
    "connectTimeout": "Timeout trying to connect",
    "differentCertificate": "Certificate is different from previous one.\n\n {{- detail}}",
    "noValidServerFound": "No valid server found at the URL",
    "offline": "Check your Internet connection!"
  },
  "landing": {
    "invalidUrl": "Invalid url",
    "validating": "Validating...",
    "inputUrl": "Enter your server URL",
    "connect": "Connect"
  },
  "menus": {
    "about": "About {{- appName}}",
    "addNewServer": "Add &new server",
    "back": "&Back",
    "clearTrustedCertificates": "Clear trusted certificates",
    "close": "Close",
    "copy": "&Copy",
    "cut": "Cu&t",
    "developerMode": "Developer Mode",
    "disableGpu": "Disable GPU",
    "documentation": "Documentation",
    "downloads": "Downloads",
    "settings": "Settings",
    "editMenu": "&Edit",
    "fileMenu": "&File",
    "forward": "&Forward",
    "helpMenu": "&Help",
    "hide": "Hide {{- appName}}",
    "hideOthers": "Hide Others",
    "learnMore": "Learn more",
    "minimize": "Minimize",
    "openDevTools": "Open &DevTools",
    "openDevToolsOnAllWindows": "Open &DevTools on all windows",
    "paste": "&Paste",
    "quit": "&Quit {{- appName}}",
    "redo": "&Redo",
    "reload": "&Reload",
    "reloadClearingCache": "Force reload",
    "reportIssue": "Report issue",
    "resetAppData": "Reset app data",
    "resetZoom": "Reset zoom",
    "selectAll": "Select &all",
    "services": "Services",
    "showFullScreen": "Full screen",
    "showMenuBar": "Menu bar",
    "showOnUnreadMessage": "Show on unread messages",
    "showServerList": "Server list",
    "showTrayIcon": "Tray icon",
    "toggleDevTools": "Toggle &DevTools",
    "openConfigFolder": "Open &Configuration Folder",
    "videoCallDevTools": "Open Video Call &DevTools",
    "videoCallTools": "Video Call Tools",
    "videoCallDevToolsAutoOpen": "Auto-open DevTools",
    "undo": "&Undo",
    "unhide": "Show All",
    "viewMenu": "&View",
    "windowMenu": "&Window",
    "zoomIn": "Zoom in",
    "zoomOut": "Zoom out",
    "lockScreen": "Lock Screen"
  },
  "loadingError": {
    "title": "Server Failed to Load",
    "announcement": "Houston, we have a problem",
    "reload": "Reload"
  },
  "videoCall": {
    "loading": {
      "initial": "Loading video call...",
      "reloading": "Reloading video call...",
      "description": "Please wait while we connect to the video call"
    },
    "error": {
      "title": "Video Call Failed to Load",
      "announcement": "Houston, we have a problem",
      "timeout": "Loading timeout - video call failed to load within 15 seconds",
      "crashed": "Webview crashed",
      "maxRetriesReached": "Failed to load after multiple attempts",
      "reload": "Reload Video Call"
    }
  },
  "unsupportedServer": {
    "title": "{{instanceDomain}} is running an unsupported version of Rocket.Chat",
    "announcement": "An admin needs to update the workspace to a supported version in order to reenable access from mobile and desktop apps.",
    "moreInformation": "Learn more"
  },
  "selfxss": {
    "title": "Stop!",
    "description": "This is a browser feature intended for developers. If someone told you to copy-paste something here to enable a Rocket.Chat feature or \"hack\" someone's account, it is a scam and will give them access to your Rocket.Chat account.",
    "moreInfo": "See https://go.rocket.chat/i/xss for more information."
  },
  "sidebar": {
    "addNewServer": "Add new server",
    "downloads": "Downloads",
    "settings": "Settings",
    "menuTitle": "Customize and control app",
    "item": {
      "reload": "Reload",
      "remove": "Remove",
      "openDevTools": "Open DevTools",
      "clearCache": "Clear Cache",
      "clearStorageData": "Clear Storage Data",
      "copyCurrentUrl": "Copy current URL",
      "reloadClearingCache": "Force reload",
      "serverInfo": "Server Info",
      "supportedVersionsInfo": "Supported Versions Info"
    },
    "tooltips": {
      "unreadMessage": "{{- count}} unread message",
      "unreadMessages": "{{- count}} unread messages",
      "userNotLoggedIn": "Not logged in",
      "addWorkspace": "Add workspace ({{shortcut}}+N)",
      "settingsMenu": "Customize and control app"
    }
  },
  "touchBar": {
    "formatting": "Formatting",
    "selectServer": "Select server"
  },
  "tray": {
    "menu": {
      "show": "Show",
      "hide": "Hide",
      "quit": "Quit"
    },
    "tooltip": {
      "noUnreadMessage": "{{- appName}}: no unread message",
      "unreadMention": "{{- appName}}: you have a unread mention/direct message",
      "unreadMention_plural": "{{- appName}}: you have {{- count}} unread mentions/direct messages",
      "unreadMessage": "{{- appName}}: you have unread messages"
    },
    "balloon": {
      "stillRunning": {
        "title": "{{- appName}} is still running",
        "content": "{{- appName }} is set to stay running in the system tray/notification area."
      }
    }
  },
  "taskbar": {
    "unreadMessage": "Unread messages",
    "unreadMention": "Unread mentions",
    "noUnreadMessage": "No unread messages"
  },
  "screenSharing": {
    "permissionDenied": "Screen Recording Permission Denied",
    "permissionRequired": "Screen recording permission is required to share your screen.",
    "permissionInstructions": "Please enable it in your system preferences and try again.",
    "title": "Share your screen",
    "entireScreen": "Your entire screen",
    "applicationWindow": "Application window",
    "noScreensFound": "No screens found",
    "noWindowsFound": "No windows found",
    "cancel": "Cancel",
    "share": "Share"
  },
<<<<<<< HEAD
  "lockScreen": {
    "title": "Screen locked",
    "description": "Please unlock the app to continue",
    "placeholder": "Enter password",
    "unlock": "Unlock",
    "incorrect": "Incorrect password",
    "unlockFailed": "Failed to unlock"
=======
  "serverInfo": {
    "title": "Server Information",
    "urlLabel": "URL:",
    "versionLabel": "Version:",
    "unknown": "Unknown",
    "exchangeUrlLabel": "Outlook Exchange URL:",
    "supportedVersionsTitle": "Supported Versions",
    "statusLabel": "Status:",
    "status": {
      "loading": "Loading...",
      "error": "Failed to load",
      "loaded": "Loaded",
      "idle": "Idle",
      "from": "from {{source}}"
    },
    "supported": {
      "unknown": "Unknown",
      "expiring": "Expiring",
      "yes": "Yes",
      "no": "No"
    },
    "expiration": {
      "label": "Expiration:",
      "expiresOn": "Expires on {{date}}"
    }
>>>>>>> 98551b76
  }
}<|MERGE_RESOLUTION|>--- conflicted
+++ resolved
@@ -450,15 +450,6 @@
     "cancel": "Cancel",
     "share": "Share"
   },
-<<<<<<< HEAD
-  "lockScreen": {
-    "title": "Screen locked",
-    "description": "Please unlock the app to continue",
-    "placeholder": "Enter password",
-    "unlock": "Unlock",
-    "incorrect": "Incorrect password",
-    "unlockFailed": "Failed to unlock"
-=======
   "serverInfo": {
     "title": "Server Information",
     "urlLabel": "URL:",
@@ -484,6 +475,13 @@
       "label": "Expiration:",
       "expiresOn": "Expires on {{date}}"
     }
->>>>>>> 98551b76
+  },
+  "lockScreen": {
+    "title": "Screen locked",
+    "description": "Please unlock the app to continue",
+    "placeholder": "Enter password",
+    "unlock": "Unlock",
+    "incorrect": "Incorrect password",
+    "unlockFailed": "Failed to unlock"
   }
 }