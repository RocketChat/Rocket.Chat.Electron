import {
  createNotification,
  destroyNotification,
} from '../../notifications/preload';
import { setUserPresenceDetection } from '../../userPresence/preload';
import { Server } from '../common';
import { setBadge } from './badge';
import { setFavicon } from './favicon';
import { setGitCommitHash } from './gitCommitHash';
<<<<<<< HEAD
import {
  getInternalVideoChatWindowEnabled,
  openInternalVideoChatWindow,
} from './internalVideoChatWindow';
=======
import { getInternalVideoChatWindowEnabled } from './internalVideoChatWindow';
import { setServerAllowedRedirects } from './serverAllowedRedirects';
>>>>>>> 256a1955
import { setBackground } from './sidebar';
import { setTitle } from './title';
import { setUrlResolver } from './urls';
import { setUserLoggedIn } from './userLoggedIn';

type ServerInfo = {
  version: string;
};

export let serverInfo: ServerInfo;
let cb = (_serverInfo: ServerInfo): void => undefined;

export type RocketChatDesktopAPI = {
  onReady: (cb: (serverInfo: ServerInfo) => void) => void;
  setServerInfo: (serverInfo: ServerInfo) => void;
  setUrlResolver: (getAbsoluteUrl: (relativePath?: string) => string) => void;
  setBadge: (badge: Server['badge']) => void;
  setFavicon: (faviconUrl: string) => void;
  setBackground: (imageUrl: string) => void;
  setTitle: (title: string) => void;
  setUserLoggedIn: (userLoggedIn: boolean) => void;
  setUserPresenceDetection: (options: {
    isAutoAwayEnabled: boolean;
    idleThreshold: number | null;
    setUserOnline: (online: boolean) => void;
  }) => void;
  createNotification: (
    options: NotificationOptions & {
      canReply?: boolean;
      title: string;
      onEvent: (eventDescriptor: { type: string; detail: unknown }) => void;
    }
  ) => Promise<unknown>;
  destroyNotification: (id: unknown) => void;
  getInternalVideoChatWindowEnabled: () => boolean;
  openInternalVideoChatWindow: (url: string, options: undefined) => void;
  setGitCommitHash: (gitCommitHash: string) => void;
  setServerAllowedRedirects: (allowedRedirects: string[]) => void;
};

export const RocketChatDesktop: RocketChatDesktopAPI = {
  onReady: (c) => {
    if (serverInfo) {
      c(serverInfo);
    }
    cb = c;
  },
  setServerInfo: (_serverInfo) => {
    serverInfo = _serverInfo;
    cb(_serverInfo);
  },
  setUrlResolver,
  setBadge,
  setFavicon,
  setBackground,
  setTitle,
  setUserPresenceDetection,
  setUserLoggedIn,
  createNotification,
  destroyNotification,
  getInternalVideoChatWindowEnabled,
  openInternalVideoChatWindow,
  setGitCommitHash,
  setServerAllowedRedirects,
};<|MERGE_RESOLUTION|>--- conflicted
+++ resolved
@@ -7,15 +7,11 @@
 import { setBadge } from './badge';
 import { setFavicon } from './favicon';
 import { setGitCommitHash } from './gitCommitHash';
-<<<<<<< HEAD
 import {
   getInternalVideoChatWindowEnabled,
   openInternalVideoChatWindow,
 } from './internalVideoChatWindow';
-=======
-import { getInternalVideoChatWindowEnabled } from './internalVideoChatWindow';
 import { setServerAllowedRedirects } from './serverAllowedRedirects';
->>>>>>> 256a1955
 import { setBackground } from './sidebar';
 import { setTitle } from './title';
 import { setUrlResolver } from './urls';
