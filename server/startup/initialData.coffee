Meteor.startup ->
	Meteor.defer ->
		# Insert server unique id if it doesn't exist
		if not Settings.findOne { _id: 'uniqueID' }
			Settings.insert
				_id: 'uniqueID'
				value: Random.id()

		if not ChatRoom.findOne('name': 'general')?
			ChatRoom.insert
				_id: 'GENERAL'
				default: true
				usernames: []
				ts: new Date()
				t: 'c'
				name: 'general'
				msgs: 0

		if process.env.ADMIN_EMAIL? and process.env.ADMIN_PASS?
			re = /^([\w-]+(?:\.[\w-]+)*)@((?:[\w-]+\.)*\w[\w-]{0,66})\.([a-z]{2,6}(?:\.[a-z]{2})?)$/i
			if re.test process.env.ADMIN_EMAIL
<<<<<<< HEAD
				if not RocketChat.models.Users.findOneAdmin(true)?
					if not RocketChat.models.Users.findOneByEmailAddress process.env.ADMIN_EMAIL
=======
				if _.isEmpty(RocketChat.authz.getUsersInRole( 'admin' ).fetch())
					if not Meteor.users.findOne({ "emails.address": process.env.ADMIN_EMAIL })
>>>>>>> a134a870
						console.log 'Inserting admin user'.red
						console.log "email: #{process.env.ADMIN_EMAIL} | password: #{process.env.ADMIN_PASS}".red

						id = RocketChat.models.Users.create
							emails: [
								address: process.env.ADMIN_EMAIL
								verified: true
							],
							name: 'Admin'
<<<<<<< HEAD
							admin: true
=======
							avatarOrigin: 'none'
>>>>>>> a134a870

						Accounts.setPassword id, process.env.ADMIN_PASS
						RocketChat.authz.addUsersToRoles( id, 'admin')

					else
						console.log 'E-mail exists; ignoring environment variables ADMIN_EMAIL and ADMIN_PASS'.red
				else
					console.log 'Admin user exists; ignoring environment variables ADMIN_EMAIL and ADMIN_PASS'.red
			else
				console.log 'E-mail provided is invalid; ignoring environment variables ADMIN_EMAIL and ADMIN_PASS'.red

		# Set oldest user as admin, if none exists yet
<<<<<<< HEAD
		admin = RocketChat.models.Users.findOneAdmin true, { fields: { _id: 1 } }
		unless admin
=======
		if _.isEmpty( RocketChat.authz.getUsersInRole( 'admin' ).fetch())
>>>>>>> a134a870
			# get oldest user
			oldestUser = RocketChat.models.Users.findOne({}, { fields: { username: 1 }, sort: {createdAt: 1}})
			if oldestUser
				RocketChat.authz.addUsersToRoles( oldestUser._id, 'admin')
				console.log "No admins are found. Set #{oldestUser.username} as admin for being the oldest user"<|MERGE_RESOLUTION|>--- conflicted
+++ resolved
@@ -19,13 +19,8 @@
 		if process.env.ADMIN_EMAIL? and process.env.ADMIN_PASS?
 			re = /^([\w-]+(?:\.[\w-]+)*)@((?:[\w-]+\.)*\w[\w-]{0,66})\.([a-z]{2,6}(?:\.[a-z]{2})?)$/i
 			if re.test process.env.ADMIN_EMAIL
-<<<<<<< HEAD
-				if not RocketChat.models.Users.findOneAdmin(true)?
+				if _.isEmpty(RocketChat.authz.getUsersInRole( 'admin' ).fetch())
 					if not RocketChat.models.Users.findOneByEmailAddress process.env.ADMIN_EMAIL
-=======
-				if _.isEmpty(RocketChat.authz.getUsersInRole( 'admin' ).fetch())
-					if not Meteor.users.findOne({ "emails.address": process.env.ADMIN_EMAIL })
->>>>>>> a134a870
 						console.log 'Inserting admin user'.red
 						console.log "email: #{process.env.ADMIN_EMAIL} | password: #{process.env.ADMIN_PASS}".red
 
@@ -35,11 +30,6 @@
 								verified: true
 							],
 							name: 'Admin'
-<<<<<<< HEAD
-							admin: true
-=======
-							avatarOrigin: 'none'
->>>>>>> a134a870
 
 						Accounts.setPassword id, process.env.ADMIN_PASS
 						RocketChat.authz.addUsersToRoles( id, 'admin')
@@ -52,12 +42,7 @@
 				console.log 'E-mail provided is invalid; ignoring environment variables ADMIN_EMAIL and ADMIN_PASS'.red
 
 		# Set oldest user as admin, if none exists yet
-<<<<<<< HEAD
-		admin = RocketChat.models.Users.findOneAdmin true, { fields: { _id: 1 } }
-		unless admin
-=======
 		if _.isEmpty( RocketChat.authz.getUsersInRole( 'admin' ).fetch())
->>>>>>> a134a870
 			# get oldest user
 			oldestUser = RocketChat.models.Users.findOne({}, { fields: { username: 1 }, sort: {createdAt: 1}})
 			if oldestUser
