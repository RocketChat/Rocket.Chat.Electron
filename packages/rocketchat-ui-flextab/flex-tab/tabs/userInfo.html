<template name="userInfo">
	{{#if isLoading}}
		{{> loading}}
	{{else}}
		{{#if editingUser}}
			{{> userEdit (userToEdit)}}
		{{else}}
			{{#with user}}
			<div class="about clearfix">
				<div class="thumb">
					{{> avatar username=username}}
				</div>
				<div class="info">
					<h3 title="{{username}}"><i class="status-{{status}}"></i> {{username}}</h3>
					<p>{{name}}</p>
					<p>
						{{#each roleTags}}
							<span class="role-tag" data-role="{{description}}">{{description}}</span>
						{{/each}}
					</p>
					{{#if utc}}<p><i class="icon-clock"></i>{{userTime}} (UTC {{utc}})</p>{{/if}}
					{{#if hasPermission 'view-full-other-user-info'}}
						{{#if hasEmails}}
							{{#each emails}} <p><i class="icon-mail"></i> {{address}}{{#if verified}}&nbsp;<i class="icon-ok"></i>{{/if}}</p> {{/each}}
						{{/if}}
						{{#if hasPhone}}
							{{#each phone}} <p><i class="icon-phone"></i> {{phoneNumber}}</p> {{/each}}
						{{/if}}
						{{#if lastLogin}} <p><i class="icon-calendar"></i> {{_ "Created_at"}}: {{createdAt}}</p> {{/if}}
						{{#if lastLogin}} <p><i class="icon-calendar"></i> {{_ "Last_login"}}: {{lastLogin}}</p> {{/if}}
						{{#if services.facebook.id}} <p><i class="icon-facebook"></i><a href="{{services.facebook.link}}" target="_blank">{{services.facebook.name}}</a></p> {{/if}}
						{{#if services.github.id}} <p><i class="icon-github-circled"></i><a href="https://www.github.com/{{services.github.username}}" target="_blank">{{services.github.username}}</a></p> {{/if}}
						{{#if services.gitlab.id}} <p><i class="icon-gitlab"></i>{{services.gitlab.username}}</p> {{/if}}
						{{#if services.google.id}} <p><i class="icon-gplus"></i><a href="https://plus.google.com/{{services.google.id}}" target="_blank">{{services.google.name}}</a></p> {{/if}}
						{{#if services.linkedin.id}} <p><i class="icon-linkedin"></i><a href="{{services.linkedin.publicProfileUrl}}" target="_blank">{{linkedinUsername}}</a></p> {{/if}}
						{{#if servicesMeteor.id}} <p><i class="icon-meteor"></i>{{servicesMeteor.username}}</p> {{/if}}
						{{#if services.twitter.id}} <p><i class="icon-twitter"></i><a href="https://twitter.com/{{services.twitter.screenName}}" target="_blank">{{services.twitter.screenName}}</a></p> {{/if}}
						{{#if services.wordpress.id}} <p><i class="icon-wordpress"></i>{{services.wordpress.user_login}}</p> {{/if}}
					{{/if}}
				</div>
			</div>
			{{/with}}
			<nav>
				{{#if user.active}}
					{{> videoButtons}}
				{{/if}}

				{{#if showAll}}
					{{#if canDirectMessage user.username}}
						<button class='button button-block primary pvt-msg'><span><i class='icon-chat'></i> {{_ "Conversation"}}</span></button>
					{{/if}}
					{{#if canSetOwner}}
						{{#if isOwner}}
							<button class="button button-block danger unset-owner"><span>{{_ "Remove_as_owner"}}</span></button>
						{{else}}
							<button class="button button-block secondary set-owner"><span>{{_ "Set_as_owner"}}</span></button>
						{{/if}}
					{{/if}}
					{{#if canSetModerator}}
						{{#if isModerator}}
							<button class="button button-block danger unset-moderator"><span>{{_ "Remove_as_moderator"}}</span></button>
						{{else}}
							<button class="button button-block secondary set-moderator"><span>{{_ "Set_as_moderator"}}</span></button>
						{{/if}}
					{{/if}}
<<<<<<< HEAD
					{{#if canRemoveUser}}
						<button class="button button-block remove-user"><span>{{_ "Remove_from_room"}}</span></button>
					{{/if}}
					{{#if canMuteUser}}
						{{#if userMuted}}
							<button class="button button-block unmute-user"><span>{{_ "Unmute_user"}}</span></button>
						{{else}}
							<button class="button button-block mute-user"><span>{{_ "Mute_user"}}</span></button>
=======
					{{#if canMuteUser}}
						{{#if userMuted}}
							<button class="button button-block secondary unmute-user primary"><span>{{_ "Unmute_user"}}</span></button>
						{{else}}
							<button class="button button-block danger mute-user"><span>{{_ "Mute_user"}}</span></button>
>>>>>>> 9c8d8b0e
						{{/if}}
					{{/if}}
					{{#if canRemoveUser}}
						<button class="button button-block danger remove-user"><span>{{_ "Remove_from_room"}}</span></button>
					{{/if}}
				{{/if}}

				{{#unless hideAdminControls}}
					{{#if hasPermission 'edit-other-user-info'}}
					<button class='button button-block primary edit-user'><span><i class='icon-edit'></i> {{_ "Edit"}}</span></button>
					{{/if}}
					{{#if hasPermission 'assign-admin-role'}}
						{{#if hasAdminRole}}
						<button class='button button-block danger remove-admin'><span><i class='icon-shield'></i> {{_ "Remove_Admin"}}</span></button>
						{{else}}
						<button class='button button-block secondary make-admin'><span><i class='icon-shield'></i> {{_ "Make_Admin"}}</span></button>
						{{/if}}
					{{/if}}
					{{#if hasPermission 'edit-other-user-active-status'}}
						{{#if active}}
						<button class='button button-block danger deactivate'><span><i class='icon-block'></i> {{_ "Deactivate"}}</span></button>
						{{else}}
						<button class='button button-block secondary activate'><span><i class='icon-ok-circled'></i> {{_ "Activate"}}</span></button>
						{{/if}}
					{{/if}}
					{{#if hasPermission 'delete-user'}}
					<button class='button button-block danger delete'><span><i class='icon-trash'></i> {{_ "Delete"}}</span></button>
					{{/if}}
				{{/unless}}

				{{#if showAll}}
					<button class='button back'><span>{{_ "View_All"}} <i class='icon-angle-right'></i></span></button>
				{{/if}}
			</nav>
		{{/if}}
	{{/if}}
</template><|MERGE_RESOLUTION|>--- conflicted
+++ resolved
@@ -63,22 +63,11 @@
 							<button class="button button-block secondary set-moderator"><span>{{_ "Set_as_moderator"}}</span></button>
 						{{/if}}
 					{{/if}}
-<<<<<<< HEAD
-					{{#if canRemoveUser}}
-						<button class="button button-block remove-user"><span>{{_ "Remove_from_room"}}</span></button>
-					{{/if}}
-					{{#if canMuteUser}}
-						{{#if userMuted}}
-							<button class="button button-block unmute-user"><span>{{_ "Unmute_user"}}</span></button>
-						{{else}}
-							<button class="button button-block mute-user"><span>{{_ "Mute_user"}}</span></button>
-=======
 					{{#if canMuteUser}}
 						{{#if userMuted}}
 							<button class="button button-block secondary unmute-user primary"><span>{{_ "Unmute_user"}}</span></button>
 						{{else}}
 							<button class="button button-block danger mute-user"><span>{{_ "Mute_user"}}</span></button>
->>>>>>> 9c8d8b0e
 						{{/if}}
 					{{/if}}
 					{{#if canRemoveUser}}
