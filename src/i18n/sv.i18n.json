{
  "contextMenu": {
    "cut": "Cu&t",
    "copy": "&Kopiera",
    "paste": "&Klistra in",
    "selectAll": "Välj &alla",
    "undo": "&Ångra",
    "redo": "&Gör om",
    "spelling": "Stavning",
    "spellingLanguages": "Stavningsspråk",
    "moreSpellingSuggestions": "Fler stavningsförslag",
    "noSpellingSuggestions": "Inga förslag",
    "copyLinkAddress": "Kopiera länkadressen",
    "copyLinkText": "Kopiera länktext",
    "openLink": "Öppna länken",
    "saveImageAs": "Spara bilden som...",
    "copyImage": "Kopiera bilden"
  },
  "dialog": {
    "about": {
      "title": "Om {{- appName}}",
      "version": "Version: <1>{{-version}}</1>",
      "checkUpdates": "Sök efter uppdateringar",
      "checkUpdatesOnStart": "Sök efter uppdateringar vid start",
      "noUpdatesAvailable": "Inga uppdateringar är tillgängliga.",
      "copyright": "Upphovsrätt {{copyright}}",
      "errorWhenLookingForUpdates": "Ett fel har inträffat vid sökning efter uppdateringar",
      "updateChannel": {
        "label": "Uppdatera Kanal",
        "latest": "Stabil",
        "beta": "Beta",
        "alpha": "Alpha (experimentell)"
      }
    },
    "addServer": {
      "title": "Lägg till server",
      "message": "Vill du lägga till \"{{- host}}\" till din lista över servrar?",
      "add": "Lägg till",
      "cancel": "Avbryt"
    },
    "addServerError": {
      "title": "Ogiltigt servernamn",
      "message": "Servern \"{{- host}}\" kunde inte valideras och lades därför inte till."
    },
    "certificateError": {
      "title": "Certifikatsfel",
      "message": "Litar du på certifikat från \"{{- issuerName}}\"? Klicka bara på \"Ja\" om du verkligen litar på det här certifikatet. Om du är osäker bör du kontakta ditt IT- eller säkerhetsteam innan du klickar på \"Ja\".",
      "yes": "Ja",
      "no": "Nej"
    },
    "clearCache": {
      "announcement": "Tvinga omladdning",
      "title": "Vill du behålla din inloggningssession?",
      "message": "Om du tar bort din inloggningssession loggas du ut och ombeds att ange dina inloggningsuppgifter igen.",
      "keepLoginData": "Behåll inloggningssessionen",
      "deleteLoginData": "Radera inloggningssessionen",
      "clearingWait": "Vänligen vänta",
      "cancel": "Avbryt"
    },
    "downloadRemoval": {
      "title": "Är du säker?",
      "message": "Vill du ta bort denna nedladdning?",
      "yes": "Ja",
      "no": "Nej"
    },
    "resetAppData": {
      "title": "Återställ appdata",
      "message": "Detta kommer att logga ut dig från alla dina team och återställa appen till dess ursprungliga inställningar. Detta kan inte ångras.",
      "yes": "Ja",
      "cancel": "Avbryt"
    },
    "clearPermittedScreenCaptureServers": {
      "title": "Rensa tillåtna servrar för skärmdumpning",
      "message": "Detta kommer att rensa alla behörigheter för skärmdumpsservrar, vilket gör att de ber om tillstånd igen. Detta kan inte ångras.",
      "yes": "Ja",
      "cancel": "Avbryt"
    },
    "screenshare": {
      "title": "Dela din skärm",
      "announcement": "Välj en skärm att dela"
    },
    "update": {
      "title": "Uppdatering finns tillgänglig",
      "announcement": "En ny uppdatering finns tillgänglig",
      "message": "En ny version av Rocket.Chat Desktop App är tillgänglig!",
      "currentVersion": "Nuvarande version:",
      "newVersion": "Ny version:",
      "install": "Installera uppdatering",
      "remindLater": "Påminn mig senare",
      "skip": "Hoppa över denna version"
    },
    "updateDownloading": {
      "title": "Nedladdning av uppdatering",
      "message": "Du kommer att få ett meddelande när uppdateringen är klar att installeras",
      "ok": "OK"
    },
    "updateInstallLater": {
      "title": "Installera senare",
      "message": "Uppdateringen kommer att installeras när du lämnar appen",
      "ok": "OK"
    },
    "updateReady": {
      "title": "Uppdatering klar för installation",
      "message": "Uppdateringen har laddats ner",
      "installNow": "Installera nu",
      "installLater": "Installera senare"
    },
    "updateSkip": {
      "title": "Hoppa över uppdatering",
      "message": "Vi kommer att meddela dig när nästa uppdatering är tillgänglig.\nOm du ändrar dig kan du kontrollera om det finns uppdateringar i menyn Om.",
      "ok": "OK"
    },
    "selectClientCertificate": {
      "announcement": "Välj certifikat",
      "select": "Välj",
      "validDates": "Gäller från {{-validStart,}} till {{-validExpiry,}}"
    },
    "openingExternalProtocol": {
      "title": "Länk med anpassat protokoll",
      "message": "{{- protocol }} länken kräver en extern applikation.",
      "detail": "Den begärda länken är {{- url }}. Vill du fortsätta?",
      "dontAskAgain": "Öppna alltid den här typen av länkar i den tillhörande appen",
      "yes": "Ja",
      "no": "Nej"
    },
    "allowVideoCallCaptureScreen": {
      "title": "Videosamtalet försöker fånga din skärm",
      "message": "Videosamtalet begär tillstånd att fånga din skärm.",
      "detail": "Videosamtalet från servern {{- url }} kräver tillstånd för att du ska kunna dela din skärm med andra.",
      "dontAskAgain": "Tillåt alltid videosamtal från denna server att fånga din skärm",
      "yes": "Tillåt",
      "no": "Avbryt"
    },
    "mediaPermission": {
      "title": "Tillstånd för media krävs",
      "message": "{{- permissionType}} är för närvarande avaktiverad i dina systeminställningar.",
      "detail": "För att aktivera videosamtalsfunktioner måste du tillåta åtkomst i systemets sekretessinställningar och sedan starta om programmet.",
      "openSettings": "Öppna inställningar",
      "cancel": "Avbryt",
      "microphone": "Mikrofon",
      "camera": "Kamera",
      "both": "Mikrofon och kamera"
    },
    "outlookCalendar": {
      "title": "Outlook-kalender",
      "encryptionUnavailableTitle": "Kryptering är inte tillgänglig",
      "encryptionUnavailable": "Ditt operativsystem stöder inte kryptering.\nDina inloggningsuppgifter lagras i klartext.",
      "field_required": "Detta fält är obligatoriskt",
      "remember_credentials": "Kom ihåg mina inloggningsuppgifter",
      "cancel": " Avbryt",
      "submit": "Logga in"
    },
    "supportedVersion": {
      "title": "Versionen av arbetsytan stöds inte"
    }
  },
  "downloads": {
    "title": "Nedladdningar",
    "notifications": {
      "downloadFinished": "Nedladdning klar",
      "downloadInterrupted": "Nedladdning avbruten",
      "downloadCancelled": "Nedladdning avbruten",
      "downloadFailed": "Nedladdning misslyckades",
      "downloadExpired": "Nedladdning har löpt ut",
      "downloadExpiredMessage": "Försök ladda ner från källan igen."
    },
    "filters": {
      "search": "Sök",
      "server": "Server",
      "mimeType": "Typ",
      "status": "Status",
      "clear": "Rensa filter",
      "all": "Alla",
      "mimes": {
        "images": "Bilder",
        "videos": "Videor",
        "audios": "Ljudfiler",
        "texts": "Texter",
        "files": "Filer"
      },
      "statuses": {
        "paused": "Pausad",
        "cancelled": "Avbruten"
      }
    },
    "item": {
      "cancel": "Avbryt",
      "copyLink": "Kopiera länk",
      "errored": "Nedladdning avbruten",
      "pause": "Pausa",
      "progressSize": "{{receivedBytes, byteSize}} av {{totalBytes, byteSize}} ({{ratio, percentage}})",
      "remove": "Ta bort från listan",
      "resume": "Återuppta",
      "retry": "Försök igen",
      "showInFolder": "Visa i mapp"
    },
    "showingResults": "Visar resultat {{first}} - {{last}} av {{count}}"
  },
  "certificatesManager": {
    "title": "Certifikatsansvarig",
    "trustedCertificates": "Betrodda certifikat",
    "notTrustedCertificates": "Inte betrodda certifikat",
    "item": {
      "domain": "Domän",
      "actions": "Åtgärder",
      "remove": "Ta bort"
    }
  },
  "settings": {
    "title": "Inställningar",
    "general": "Allmänt",
    "certificates": "Certifikat",
    "options": {
      "report": {
        "title": "Rapportera fel till utvecklare",
        "description": "Rapportera fel anonymt till utvecklarna. Delad information inkluderar appens versionsnummer, typ av operativsystem, server-URL, enhetsspråk och feltyp. Inget innehåll eller användarnamn delas.",
        "masDescription": "Detta alternativ är inaktiverat när det installeras från Mac App Store, felen kommer att rapporteras via Mac App Stores felrapporteringsprocess."
      },
      "flashFrame": {
        "title": "Aktivera Flash Frame",
        "titleDarwin": "Toggle Dock Bounce vid varning",
        "description": "Blinkar fönstret för att dra till sig användarens uppmärksamhet.",
        "onLinux": "Vissa Linux-distributioner har inte stöd för den här funktionen.",
        "descriptionDarwin": "Appikonen studsar i dockan för att dra till sig användarens uppmärksamhet."
      },
      "hardwareAcceleration": {
        "title": "Hårdvaruacceleration",
        "description": "Aktiverar användning av hårdvaruacceleration när sådan finns tillgänglig. Programmet laddas om vid ändring."
      },
      "videoCallScreenCaptureFallback": {
        "title": "Reservläge för videosamtal",
        "description": "Stänger av Windows Graphics Capture så att delning fungerar i RDP-sessioner. Appen startas om när du ändrar valet.",
        "forcedDescription": "Redan aktiverat eftersom appen upptäckte en RDP-session. Vippbrytaren anger beteendet vid kommande lokala starter."
      },
      "internalVideoChatWindow": {
        "title": "Öppna videochatt i programfönstret",
        "description": "Om den är aktiverad öppnas videochatten i programmets fönster i stället för i standardwebbläsaren. För <strong>Google Meet</strong> och <strong>Jitsi</strong> stöds dock inte skärminspelning i Electron-applikationer, så de kommer alltid att öppnas i webbläsaren oavsett denna inställning.",
        "masDescription": "Detta alternativ är inaktiverat när det installeras från Mac App Store. Av säkerhetsskäl öppnas Video Chat alltid i webbläsaren som standard."
      },
      "minimizeOnClose": {
        "title": "Minimera vid stängning",
        "description": "När appen stängs kommer den att minimeras, annars kommer applikationen avslutas. Tray Icon måste inaktiveras för att detta ska gälla."
      },
      "menubar": {
        "title": "Menyfält",
        "description": "Visa menyfältet högst upp i fönstret.",
        "disabledHint": "Kan inte inaktivera menyfältet när sidofältet är inaktiverat. Inställningar skulle bli otillgängliga."
      },
      "sidebar": {
        "title": "Sidofält",
        "description": "Visa sidofältet till vänster i fönstret med serverlistan, nedladdningar och inställningar.",
        "disabledHint": "Kan inte inaktivera sidofältet när menyfältet är inaktiverat. Inställningar skulle bli otillgängliga."
      },
      "trayIcon": {
        "title": "Ikon för brickan",
        "description": "Visa ikonen i systemfältet. Om ikonen är aktiv kommer appen att döljas i facket när den stängs. Annars avslutas programmet."
      },
      "availableBrowsers": {
        "title": "Standardwebbläsare",
        "description": "Välj vilken webbläsare som ska öppna externa länkar från den här appen. Systemstandard använder inställningarna för ditt operativsystem.",
        "systemDefault": "Systemstandard",
        "loading": "Laddar webbläsare...",
        "current": "Använder för närvarande:"
      },
      "clearPermittedScreenCaptureServers": {
        "title": "Rensa behörigheter för skärmdumpning",
        "description": "Ta bort skärmdumpstillstånden som valts för att inte fråga igen vid videosamtal."
      },
      "allowScreenCaptureOnVideoCalls": {
        "title": "Tillåt skärmdump under videosamtal",
        "description": "Tillåt skärmdump vid videosamtal. Förfrågan om tillstånd kommer vid varje videosamtal."
      },
      "ntlmCredentials": {
        "title": "NTLM-autentiseringsuppgifter",
        "description": "Tillåt att NTLM-autentiseringsuppgifter används vid anslutning till en server.",
        "domains": "Domäner som kommer använda autentiseringsuppgifterna. Separerade med kommatecken. Använd * för att matcha alla domäner."
      },
      "videoCallWindowPersistence": {
        "title": "Kom ihåg fönstrets position för videosamtal",
        "description": "Spara och återställ position och storlek för videosamtalsfönster mellan sessioner"
      },
      "screenLock": {
        "timeout": {
          "title": "Tid innan skärmlås (sekunder)",
          "description": "Inaktivitetstid (i sekunder) efter vilken applikationen låses. Ange 0 för att inaktivera."
        },
        "password": {
          "title": "Låslösenord",
          "placeholder": "Ange lösenord",
          "description": "Ange ett lösenord som krävs för att låsa upp applikationen. Lösenordet lagras säkert (saltat och hashat med PBKDF2)."
        }
      }
    }
  },
  "error": {
    "authNeeded": "Autentisering krävs, försök <strong>{{- auth}}</strong>",
    "connectTimeout": "Timeout vid anslutningsförsök",
    "differentCertificate": "Certifikatet skiljer sig från det tidigare.\n\n {{- detail}}",
    "noValidServerFound": "Ingen giltig server hittades på URL:en",
    "offline": "Kontrollera din Internetanslutning!"
  },
  "landing": {
    "invalidUrl": "Ogiltig webbadress",
    "validating": "Validerar...",
    "inputUrl": "Ange URL till din server",
    "connect": "Anslut"
  },
  "menus": {
    "about": "Om {{- appName}}",
    "addNewServer": "Lägg till &ny server",
    "back": "&Tillbaka",
    "clearTrustedCertificates": "Rensa betrodda certifikat",
    "close": "Stäng",
    "copy": "&Kopiera",
    "cut": "Klipp ut",
    "developerMode": "Utvecklarläge",
    "disableGpu": "Avaktivera GPU",
    "documentation": "Dokumentation",
    "downloads": "Nedladdningar",
    "settings": "Inställningar",
    "editMenu": "&Editera",
    "fileMenu": "&Fil",
    "forward": "&Framåt",
    "helpMenu": "&Hjälp",
    "hide": "Göm {{- appName}}",
    "hideOthers": "Dölj andra",
    "learnMore": "Läs mer om detta",
    "minimize": "Minimera",
    "openDevTools": "Öppna &utvecklarverktyg",
    "openDevToolsOnAllWindows": "Öppna &utvecklarverktyg för alla fönster",
    "paste": "&klistra in",
    "quit": "Avsluta {{- appName}}",
    "redo": "Gör om",
    "reload": "Ladda om",
    "reloadClearingCache": "Tvinga fram omladdning",
    "reportIssue": "Rapportera problem",
    "resetAppData": "Återställ appdata",
    "resetZoom": "Återställ zoom",
    "selectAll": "Välj alla",
    "services": "Tjänster",
    "showFullScreen": "Fullskärm",
    "showMenuBar": "Menyfält",
    "showOnUnreadMessage": "Visa vid olästa meddelanden",
    "showServerList": "Serverlista",
    "showTrayIcon": "Ikon för brickan",
    "toggleDevTools": "Toggle &DevTools",
    "openConfigFolder": "Öppna mappen &Konfiguration",
    "videoCallDevTools": "Öppna videosamtal &DevTools",
    "videoCallTools": "Verktyg för videosamtal",
    "videoCallDevToolsAutoOpen": "Auto-öppna utvecklarverktyg",
    "undo": "Ångra",
    "unhide": "Visa alla",
    "viewMenu": "&Visa",
    "windowMenu": "&Fönster",
    "zoomIn": "Zooma in",
    "zoomOut": "Zooma ut"
  },
  "loadingError": {
    "title": "Servern kunde inte laddas",
    "announcement": "Houston, vi har ett problem",
    "reload": "Ladda om"
  },
  "videoCall": {
    "loading": {
      "initial": "Laddar videosamtal...",
      "reloading": "Laddar om videosamtal...",
      "description": "Vänta medan vi ansluter till videosamtalet"
    },
    "error": {
      "title": "Videosamtalet kunde inte laddas",
      "announcement": "Houston, vi har ett problem",
      "timeout": "Tidsgräns överskriden - videosamtalet kunde inte laddas inom 15 sekunder",
      "crashed": "Webview kraschade",
      "maxRetriesReached": "Kunde inte ladda efter flera försök",
      "reload": "Ladda om videosamtal"
    }
  },
  "unsupportedServer": {
    "title": "{{instanceDomain}} kör en version av Rocket.Chat som inte stöds",
    "announcement": "En administratör måste uppdatera arbetsytan till en version som stöds för att återaktivera åtkomst från mobil- och skrivbordsappar.",
    "moreInformation": "Läs mer om detta"
  },
  "selfxss": {
    "title": "Sluta!",
    "description": "Detta är en webbläsarfunktion avsedd för utvecklare. Om någon sa till dig att kopiera och klistra in något här för att aktivera en Rocket.Chat-funktion eller \"hacka\" någons konto, är det en bluff och kommer att ge dem tillgång till ditt Rocket.Chat-konto.",
    "moreInfo": "Se https://go.rocket.chat/i/xss för mer information."
  },
  "sidebar": {
    "addNewServer": "Lägg till ny server",
    "downloads": "Nedladdningar",
    "settings": "Inställningar",
    "menuTitle": "Anpassa och kontrollera appen",
    "item": {
      "reload": "Ladda om",
      "remove": "Ta bort",
      "openDevTools": "Öppna utvecklarverktyg",
      "clearCache": "Rensa cacheminnet",
      "clearStorageData": "Rensa lagringsdata",
      "copyCurrentUrl": "Kopiera aktuell URL",
      "reloadClearingCache": "Tvinga fram omladdning",
      "serverInfo": "Serverinformation",
      "supportedVersionsInfo": "Information om versioner som stöds"
    },
    "tooltips": {
      "unreadMessage": "{{- count}} olästa meddelanden",
      "unreadMessages": "{{- count}} olästa meddelanden",
      "userNotLoggedIn": "Inte inloggad",
      "addWorkspace": "Lägg till arbetsyta ({{shortcut}}+N)",
      "settingsMenu": "Anpassa och kontrollera appen"
    }
  },
  "touchBar": {
    "formatting": "Formatering",
    "selectServer": "Välj server"
  },
  "tray": {
    "menu": {
      "show": "Visa",
      "hide": "Göm",
      "quit": "Avsluta"
    },
    "tooltip": {
      "noUnreadMessage": "{{- appName}}: inget oläst meddelande",
      "unreadMention": "{{- appName}}: du har ett olästa meddelande/direktmeddelande",
      "unreadMention_plural": "{{- appName}}: du har {{- count}} olästa omnämnanden/direkt meddelanden",
      "unreadMessage": "{{- appName}}: du har olästa meddelanden"
    },
    "balloon": {
      "stillRunning": {
        "title": "{{- appName}} är fortfarande igång",
        "content": "{{- appName }} är inställd på att fortsätta köras i systemfältet/notifikationsområdet."
      }
    }
  },
  "taskbar": {
    "unreadMessage": "Olästa meddelanden",
    "unreadMention": "Olästa omnämnanden",
    "noUnreadMessage": "Inga olästa meddelanden"
  },
  "screenSharing": {
    "permissionDenied": "Tillstånd för skärminspelning har nekats",
    "permissionRequired": "Tillstånd för skärminspelning krävs för att dela din skärm.",
    "permissionInstructions": "Aktivera det i dina systeminställningar och försök igen.",
    "title": "Dela din skärm",
    "entireScreen": "Hela skärmen",
    "applicationWindow": "Applikationsfönster",
    "noScreensFound": "Inga skärmar hittades",
    "noWindowsFound": "Inga fönster hittades",
    "cancel": "Avbryt",
    "share": "Dela"
  },
<<<<<<< HEAD
  "lockScreen": {
    "title": "Skärmen är låst",
    "description": "Lås upp appen för att fortsätta",
    "placeholder": "Ange lösenord",
    "unlock": "Lås upp",
    "incorrect": "Fel lösenord",
    "unlockFailed": "Kunde inte låsa upp"
=======
  "serverInfo": {
    "title": "Serverinformation",
    "urlLabel": "URL:",
    "versionLabel": "Version:",
    "unknown": "Okänd",
    "exchangeUrlLabel": "Outlook Exchange URL:",
    "supportedVersionsTitle": "Versioner som stöds",
    "statusLabel": "Status:",
    "status": {
      "loading": "Laddar...",
      "error": "Laddning misslyckades",
      "loaded": "Laddad",
      "idle": "Viloläge",
      "from": "från {{source}}"
    },
    "supported": {
      "unknown": "Okänd",
      "expiring": "Upphör snart",
      "yes": "Ja",
      "no": "Nej"
    },
    "expiration": {
      "label": "Utgångsdatum:",
      "expiresOn": "Upphör {{date}}"
    }
>>>>>>> 98551b76
  }
}<|MERGE_RESOLUTION|>--- conflicted
+++ resolved
@@ -449,15 +449,6 @@
     "cancel": "Avbryt",
     "share": "Dela"
   },
-<<<<<<< HEAD
-  "lockScreen": {
-    "title": "Skärmen är låst",
-    "description": "Lås upp appen för att fortsätta",
-    "placeholder": "Ange lösenord",
-    "unlock": "Lås upp",
-    "incorrect": "Fel lösenord",
-    "unlockFailed": "Kunde inte låsa upp"
-=======
   "serverInfo": {
     "title": "Serverinformation",
     "urlLabel": "URL:",
@@ -483,6 +474,13 @@
       "label": "Utgångsdatum:",
       "expiresOn": "Upphör {{date}}"
     }
->>>>>>> 98551b76
+  },
+  "lockScreen": {
+    "title": "Skärmen är låst",
+    "description": "Lås upp appen för att fortsätta",
+    "placeholder": "Ange lösenord",
+    "unlock": "Lås upp",
+    "incorrect": "Fel lösenord",
+    "unlockFailed": "Kunde inte låsa upp"
   }
 }