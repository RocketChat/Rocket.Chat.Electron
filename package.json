{
	"name": "Rocket.Chat",
	"description": "The Ultimate Open Source WebChat Platform",
<<<<<<< HEAD
	"version": "0.57.0-develop",
=======
	"version": "0.56.0-rc.7",
>>>>>>> fc7c64c8
	"author": {
		"name": "Rocket.Chat",
		"url": "https://rocket.chat/"
	},
	"contributors": [{
		"name": "Aaron Ogle",
		"email": "aaron.ogle@rocket.chat"
	}, {
		"name": "Bradley Hilton",
		"email": "bradley.hilton@rocket.chat"
	}, {
		"name": "Diego Sampaio",
		"email": "diego.sampaio@rocket.chat"
	}, {
		"name": "Gabriel Engel",
		"email": "gabriel.engel@rocket.chat"
	}, {
		"name": "Marcelo Schmidt",
		"email": "marcelo.schmidt@rocket.chat"
	}, {
		"name": "Rodrigo Nascimento",
		"email": "rodrigo.nascimento@rocket.chat"
	}, {
		"name": "Sing Li",
		"email": "sing.li@rocket.chat"
	}],
	"keywords": [
		"rocketchat",
		"rocket",
		"chat"
	],
	"scripts": {
		"start": "meteor npm i && meteor",
		"lint": "eslint .",
		"lint-fix": "eslint . --fix",
		"stylelint": "stylelint **/*.less",
		"test": "node .scripts/start.js",
		"deploy": "npm run build && pm2 startOrRestart pm2.json",
		"chimp-watch": "chimp --ddp=http://localhost:3000 --watch --mocha --path=tests/end-to-end",
		"chimp-test": "chimp tests/chimp-config.js",
		"postinstall": "cd packages/rocketchat-katex && npm i",
		"version": "node .scripts/version.js",
		"set-version": "node .scripts/set-version.js",
		"release": "npm run set-version --silent"
	},
	"license": "MIT",
	"repository": {
		"type": "git",
		"url": "https://github.com/RocketChat/Rocket.Chat.git"
	},
	"bugs": {
		"url": "https://github.com/RocketChat/Rocket.Chat/issues",
		"email": "support@rocket.chat"
	},
	"devDependencies": {
		"chimp": "^0.49.0",
		"eslint": "^3.19.0",
		"stylelint": "^7.10.1",
		"supertest": "^3.0.0",
		"conventional-changelog": "^1.1.3"
	},
	"dependencies": {
		"babel-runtime": "^6.23.0",
		"bcrypt": "^1.0.2",
		"codemirror": "^5.25.2",
		"file-type": "^4.3.0",
		"highlight.js": "^9.11.0",
		"jquery": "^3.2.1",
		"mime-db": "^1.28.0",
		"mime-type": "^3.0.4",
		"moment": "^2.18.1",
		"moment-timezone": "^0.5.13",
		"photoswipe": "^4.1.2",
		"prom-client": "^9.0.0",
		"semver": "^5.3.0",
		"toastr": "^2.1.2"
	}
}<|MERGE_RESOLUTION|>--- conflicted
+++ resolved
@@ -1,11 +1,7 @@
 {
 	"name": "Rocket.Chat",
 	"description": "The Ultimate Open Source WebChat Platform",
-<<<<<<< HEAD
 	"version": "0.57.0-develop",
-=======
-	"version": "0.56.0-rc.7",
->>>>>>> fc7c64c8
 	"author": {
 		"name": "Rocket.Chat",
 		"url": "https://rocket.chat/"
