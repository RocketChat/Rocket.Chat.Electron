--- conflicted
+++ resolved
@@ -2,23 +2,6 @@
 	{{#if isLivechat}}
 		{{> livechat . }}
 	{{else}}
-<<<<<<< HEAD
-		{{#if isActiveFavorite}}
-			{{#with rooms}}
-				<h3 class="room-type {{unreadClass ..}} {{roomType ..}}">
-					{{_ ../label}} <span class="room-count-small">({{count}})</span>
-				</h3>
-				<ul class="{{ roomType ..}}">
-					{{#each room in this}}
-						{{> chatRoomItem room }}
-					{{else}}
-						<p class="empty">{{_ "No_channels_yet" }}</p>
-					{{/each}}
-				</ul>
-
-				{{#if hasMoreChannelsButton ..}}
-					<button class="more more-channels background-transparent-darker-hover">{{_ "More_channels"}}...</button>
-=======
 		{{#with rooms}}
 			{{#if shouldAppear .. .}}
 					<h3 class="rooms-list__type">
@@ -29,14 +12,13 @@
 							{{/if}}
 						{{/with}}
 					</h3>
-					<ul class="rooms-list__list">
+					<ul class="rooms-list__list {{ roomType ..}}">
 						{{#each room in this}}
 							{{> chatRoomItem room }}
 						{{else}}
 							<p class="rooms-list__empty-room">{{_ "No_channels_yet" }}</p>
 						{{/each}}
 					</ul>
->>>>>>> 78087a8c
 				{{/if}}
 		{{/with}}
 	{{/if}}
