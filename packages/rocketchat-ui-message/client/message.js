/* globals renderEmoji renderMessageBody */
import _ from 'underscore';
import moment from 'moment';

Template.message.helpers({
	encodeURI(text) {
		return encodeURI(text);
	},
	isBot() {
		if (this.bot != null) {
			return 'bot';
		}
	},
	roleTags() {
		const user = Meteor.user();
		if (!RocketChat.settings.get('UI_DisplayRoles') || RocketChat.getUserPreference(user, 'hideRoles')) {
			return [];
		}

		if (!this.u || !this.u._id) {
			return [];
		}
		/* globals UserRoles RoomRoles */
		const userRoles = UserRoles.findOne(this.u._id);
		const roomRoles = RoomRoles.findOne({
			'u._id': this.u._id,
			rid: this.rid
		});
		const roles = [...(userRoles && userRoles.roles) || [], ...(roomRoles && roomRoles.roles) || []];
		return RocketChat.models.Roles.find({
			_id: {
				$in: roles
			},
			description: {
				$exists: 1,
				$ne: ''
			}
		}, {
			fields: {
				description: 1
			}
		});
	},
	isGroupable() {
		if (this.groupable === false) {
			return 'false';
		}
	},
	isSequential() {
		if (this.groupable !== false) {
			return 'sequential';
		}
	},
	avatarFromUsername() {
		if ((this.avatar != null) && this.avatar[0] === '@') {
			return this.avatar.replace(/^@/, '');
		}
	},
	getEmoji(emoji) {
		return renderEmoji(emoji);
	},
	getName() {
		if (this.alias) {
			return this.alias;
		}
		if (!this.u) {
			return '';
		}
		return (RocketChat.settings.get('UI_Use_Real_Name') && this.u.name) || this.u.username;
	},
	showUsername() {
		return this.alias || RocketChat.settings.get('UI_Use_Real_Name') && this.u && this.u.name;
	},
	own() {
		if (this.u && this.u._id === Meteor.userId()) {
			return 'own';
		}
	},
	timestamp() {
		return +this.ts;
	},
	chatops() {
		if (this.u && this.u.username === RocketChat.settings.get('Chatops_Username')) {
			return 'chatops-message';
		}
	},
	time() {
		return moment(this.ts).format(RocketChat.settings.get('Message_TimeFormat'));
	},
	date() {
		return moment(this.ts).format(RocketChat.settings.get('Message_DateFormat'));
	},
	isTemp() {
		if (this.temp === true) {
			return 'temp';
		}
	},
	body() {
		return Template.instance().body;
	},
	system(returnClass) {
		if (RocketChat.MessageTypes.isSystemMessage(this)) {
			if (returnClass) {
				return 'color-info-font-color';
			}
			return 'system';
		}
	},
	showTranslated() {
		if (RocketChat.settings.get('AutoTranslate_Enabled') && this.u && this.u._id !== Meteor.userId() && !RocketChat.MessageTypes.isSystemMessage(this)) {
			const subscription = RocketChat.models.Subscriptions.findOne({
				rid: this.rid,
				'u._id': Meteor.userId()
			}, {
				fields: {
					autoTranslate: 1,
					autoTranslateLanguage: 1
				}
			});
			const language = RocketChat.AutoTranslate.getLanguage(this.rid);
			return this.autoTranslateFetching || subscription && subscription.autoTranslate !== this.autoTranslateShowInverse && this.translations && this.translations[language];
		}
	},
	edited() {
		return Template.instance().wasEdited;
	},
	editTime() {
		if (Template.instance().wasEdited) {
			return moment(this.editedAt).format(`${ RocketChat.settings.get('Message_DateFormat') } ${ RocketChat.settings.get('Message_TimeFormat') }`);
		}
	},
	editedBy() {
		if (!Template.instance().wasEdited) {
			return '';
		}
		// try to return the username of the editor,
		// otherwise a special "?" character that will be
		// rendered as a special avatar
		return (this.editedBy && this.editedBy.username) || '?';
	},
	canEdit() {
		const hasPermission = RocketChat.authz.hasAtLeastOnePermission('edit-message', this.rid);
		const isEditAllowed = RocketChat.settings.get('Message_AllowEditing');
		const editOwn = this.u && this.u._id === Meteor.userId();
		if (!(hasPermission || (isEditAllowed && editOwn))) {
			return;
		}
		const blockEditInMinutes = RocketChat.settings.get('Message_AllowEditing_BlockEditInMinutes');
		if (blockEditInMinutes) {
			let msgTs;
			if (this.ts != null) {
				msgTs = moment(this.ts);
			}
			let currentTsDiff;
			if (msgTs != null) {
				currentTsDiff = moment().diff(msgTs, 'minutes');
			}
			return currentTsDiff < blockEditInMinutes;
		} else {
			return true;
		}
	},
	canDelete() {
		const hasPermission = RocketChat.authz.hasAtLeastOnePermission('delete-message', this.rid);
		const isDeleteAllowed = RocketChat.settings.get('Message_AllowDeleting');
		const deleteOwn = this.u && this.u._id === Meteor.userId();
		if (!(hasPermission || (isDeleteAllowed && deleteOwn))) {
			return;
		}
		const blockDeleteInMinutes = RocketChat.settings.get('Message_AllowDeleting_BlockDeleteInMinutes');
		if (blockDeleteInMinutes) {
			let msgTs;
			if (this.ts != null) {
				msgTs = moment(this.ts);
			}
			let currentTsDiff;
			if (msgTs != null) {
				currentTsDiff = moment().diff(msgTs, 'minutes');
			}
			return currentTsDiff < blockDeleteInMinutes;
		} else {
			return true;
		}
	},
	showEditedStatus() {
		return RocketChat.settings.get('Message_ShowEditedStatus');
	},
	label() {
		if (this.i18nLabel) {
			return t(this.i18nLabel);
		} else if (this.label) {
			return this.label;
		}
	},
	hasOembed() {
		// there is no URLs, there is no template to show the oembed (oembed package removed) or oembed is not enable
		if (!(this.urls && this.urls.length > 0) || !Template.oembedBaseWidget || !RocketChat.settings.get('API_Embed')) {
			return false;
		}

		// check if oembed is disabled for message's sender
		if ((RocketChat.settings.get('API_EmbedDisabledFor')||'').split(',').map(username => username.trim()).includes(this.u && this.u.username)) {
			return false;
		}
		return true;
	},
	reactions() {
		const userUsername = Meteor.user() && Meteor.user().username;
		return Object.keys(this.reactions||{}).map(emoji => {
			const reaction = this.reactions[emoji];
			const total = reaction.usernames.length;
			let usernames = reaction.usernames.slice(0, 15).map(username => username === userUsername ? t('You').toLowerCase() : `@${ username }`).join(', ');
			if (total > 15) {
				usernames = `${ usernames } ${ t('And_more', {
					length: total - 15
				}).toLowerCase() }`;
			} else {
				usernames = usernames.replace(/,([^,]+)$/, ` ${ t('and') }$1`);
			}
			if (usernames[0] !== '@') {
				usernames = usernames[0].toUpperCase() + usernames.substr(1);
			}
			return {
				emoji,
				count: reaction.usernames.length,
				usernames,
				reaction: ` ${ t('Reacted_with').toLowerCase() } ${ emoji }`,
				userReacted: reaction.usernames.indexOf(userUsername) > -1
			};
		});
	},
	markUserReaction(reaction) {
		if (reaction.userReacted) {
			return {
				'class': 'selected'
			};
		}
	},
	hideReactions() {
		if (_.isEmpty(this.reactions)) {
			return 'hidden';
		}
	},
	actionLinks() {
		// remove 'method_id' and 'params' properties
		return _.map(this.actionLinks, function(actionLink, key) {
			return _.extend({
				id: key
			}, _.omit(actionLink, 'method_id', 'params'));
		});
	},
	hideActionLinks() {
		if (_.isEmpty(this.actionLinks)) {
			return 'hidden';
		}
	},
	injectIndex(data, index) {
		data.index = index;
	},
	hideCog() {
		const subscription = RocketChat.models.Subscriptions.findOne({
			rid: this.rid
		});
		if (subscription == null) {
			return 'hidden';
		}
	},
<<<<<<< HEAD
	channelName() {
		return Session.get(`roomData${ this.rid }`).name;
	},
	roomIcon() {
		return RocketChat.roomTypes.getIcon(Session.get(`roomData${ this.rid }`).t);
	},
	fromSearch() {
		return (this.customClass==='search');
=======
	actionContext() {
		return this.actionContext;
	},
	messageActions(group) {
		let messageGroup = group;
		let context = this.actionContext;

		if (!group) {
			messageGroup = 'message';
		}

		if (!context) {
			context = 'message';
		}

		return RocketChat.MessageAction.getButtons(Template.currentData(), context, messageGroup);
	},
	isSnippet() {
		return this.actionContext === 'snippeted';
>>>>>>> 72134404
	}
});


Template.message.onCreated(function() {
	let msg = Template.currentData();

	this.wasEdited = (msg.editedAt != null) && !RocketChat.MessageTypes.isSystemMessage(msg);

	return this.body = (() => {
		const isSystemMessage = RocketChat.MessageTypes.isSystemMessage(msg);
		const messageType = RocketChat.MessageTypes.getType(msg)||{};
		if (messageType.render) {
			msg = messageType.render(msg);
		} else if (messageType.template) {
			// render template
		} else if (messageType.message) {
			if (typeof messageType.data === 'function' && messageType.data(msg)) {
				msg = TAPi18n.__(messageType.message, messageType.data(msg));
			} else {
				msg = TAPi18n.__(messageType.message);
			}
		} else if (msg.u && msg.u.username === RocketChat.settings.get('Chatops_Username')) {
			msg.html = msg.msg;
			msg = RocketChat.callbacks.run('renderMentions', msg);
			msg = msg.html;
		} else {
			msg = renderMessageBody(msg);
		}

		if (isSystemMessage) {
			msg.html = RocketChat.Markdown.parse(msg.html);
		}
		return msg;
	})();
});

Template.message.onViewRendered = function(context) {
	return this._domrange.onAttached(function(domRange) {
		const currentNode = domRange.lastNode();
		const currentDataset = currentNode.dataset;
		const previousNode = currentNode.previousElementSibling;
		const nextNode = currentNode.nextElementSibling;
		const $currentNode = $(currentNode);
		const $nextNode = $(nextNode);
		if (previousNode == null) {
			$currentNode.addClass('new-day').removeClass('sequential');
		} else if (previousNode.dataset) {
			const previousDataset = previousNode.dataset;
			const previousMessageDate = new Date(parseInt(previousDataset.timestamp));
			const currentMessageDate = new Date(parseInt(currentDataset.timestamp));
			if (previousMessageDate.toDateString() !== currentMessageDate.toDateString()) {
				$currentNode.addClass('new-day').removeClass('sequential');
			} else {
				$currentNode.removeClass('new-day');
			}
			if (previousDataset.groupable === 'false' || currentDataset.groupable === 'false') {
				$currentNode.removeClass('sequential');
			} else if (previousDataset.username !== currentDataset.username || parseInt(currentDataset.timestamp) - parseInt(previousDataset.timestamp) > RocketChat.settings.get('Message_GroupingPeriod') * 1000) {
				$currentNode.removeClass('sequential');
			} else if (!$currentNode.hasClass('new-day')) {
				$currentNode.addClass('sequential');
			}
		}
		if (nextNode && nextNode.dataset) {
			const nextDataset = nextNode.dataset;
			if (nextDataset.date !== currentDataset.date) {
				$nextNode.addClass('new-day').removeClass('sequential');
			} else {
				$nextNode.removeClass('new-day');
			}
			if (nextDataset.groupable !== 'false') {
				if (nextDataset.username !== currentDataset.username || parseInt(nextDataset.timestamp) - parseInt(currentDataset.timestamp) > RocketChat.settings.get('Message_GroupingPeriod') * 1000) {
					$nextNode.removeClass('sequential');
				} else if (!$nextNode.hasClass('new-day')) {
					$nextNode.addClass('sequential');
				}
			}
		}
		if (nextNode == null) {
			const [el] = $(`#chat-window-${ context.rid }`);
			const view = el && Blaze.getView(el);
			const templateInstance = view && view.templateInstance();
			if (!templateInstance) {
				return;
			}

			if (currentNode.classList.contains('own') === true) {
				templateInstance.atBottom = true;
			}
			templateInstance.sendToBottomIfNecessary();
		}
	});
};<|MERGE_RESOLUTION|>--- conflicted
+++ resolved
@@ -265,7 +265,6 @@
 			return 'hidden';
 		}
 	},
-<<<<<<< HEAD
 	channelName() {
 		return Session.get(`roomData${ this.rid }`).name;
 	},
@@ -274,7 +273,7 @@
 	},
 	fromSearch() {
 		return (this.customClass==='search');
-=======
+	},
 	actionContext() {
 		return this.actionContext;
 	},
@@ -294,7 +293,6 @@
 	},
 	isSnippet() {
 		return this.actionContext === 'snippeted';
->>>>>>> 72134404
 	}
 });
 
