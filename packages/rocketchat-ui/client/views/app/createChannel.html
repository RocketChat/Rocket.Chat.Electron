<template name="createChannel">
	<section class="create-channel">
		<header class="create-channel__header">
			<h1 class="create-channel__title">New Channel</h1>
			<p class="create-channel__description">Channels are where your team communicates.</p>
		</header>
		<div class="create-channel__content">
			<div class="create-channel__switches">
				<div class="rc-switch">
					<label class="rc-switch__label">
						<input type="checkbox" class="rc-switch__input" name="type" value="d" checked>
						<span class="rc-switch__button">
							<span class="rc-switch__button-inside"></span>
						</span>
						<span class="rc-switch__text">
							{{typeLabel}}
						</span>
					</label>
					<span class="rc-switch__description">{{typeDescription}}</span>
				</div>
				<div class="rc-switch">
					<label class="rc-switch__label">
						<input type="checkbox" class="rc-switch__input" name="readOnly" {{readOnlyIsDisabled}}>
						<span class="rc-switch__button">
							<span class="rc-switch__button-inside"></span>
						</span>
						<span class="rc-switch__text">
							Read only channel
						</span>
					</label>
					<span class="rc-switch__description">Only admin can write new messages</span>
				</div>
			</div>
			<div class="create-channel__inputs">
<<<<<<< HEAD
				<div class="rc-input rc-input--error">
=======
				<div class="rc-input {{#if invalidChannel}}rc-input--error{{/if}}">
>>>>>>> 1f187e4f
					<label class="rc-input__label">
						<div class="rc-input__title">Channel name</div>
						<div class="rc-input__wrapper">
							<div class="rc-input__icon">
								<svg class="rc-input__icon-svg rc-input__icon-svg--{{iconType}}">
									<use href="/images/icons.svg#{{iconType}}"></use>
								</svg>
							</div>
							<input name="name" type="text" class="rc-input__element" placeholder="Type channel name">
						</div>
					</label>
					<div class="rc-input__description">Names must be all lower case and shorter than 22 characters</div>
					<div class="rc-input__error">
						<div class="rc-input__error-icon">
							<svg class="rc-input__error-icon-svg rc-input__error-icon--warning">
								<use href="/images/icons.svg#warning"></use>
							</svg>
						</div>
						<div class="rc-input__error-message">ERROR</div>
					</div>
				</div>
				<div class="rc-input">
					<label class="rc-input__label">
						<div class="rc-input__title">Invite people to channel</div>
						<div class="rc-input__wrapper">
							<div class="rc-input__icon">
								<svg class="rc-input__icon-svg rc-input__icon-svg--user">
									<use href="/images/icons.svg#user"></use>
								</svg>
							</div>
							<input type="text" class="rc-input__element" placeholder="Type channel name">
						</div>
					</label>
				</div>
			</div>
			<button class="rc-button rc-button--blue" data-button="create" {{createIsDisabled}}>Create Channel</button>
		</div>
	</section>
</template><|MERGE_RESOLUTION|>--- conflicted
+++ resolved
@@ -32,11 +32,7 @@
 				</div>
 			</div>
 			<div class="create-channel__inputs">
-<<<<<<< HEAD
-				<div class="rc-input rc-input--error">
-=======
 				<div class="rc-input {{#if invalidChannel}}rc-input--error{{/if}}">
->>>>>>> 1f187e4f
 					<label class="rc-input__label">
 						<div class="rc-input__title">Channel name</div>
 						<div class="rc-input__wrapper">
@@ -49,14 +45,16 @@
 						</div>
 					</label>
 					<div class="rc-input__description">Names must be all lower case and shorter than 22 characters</div>
-					<div class="rc-input__error">
-						<div class="rc-input__error-icon">
-							<svg class="rc-input__error-icon-svg rc-input__error-icon--warning">
-								<use href="/images/icons.svg#warning"></use>
-							</svg>
+					{{#if invalidChannel}}
+						<div class="rc-input__error">
+							<div class="rc-input__error-icon">
+								<svg class="rc-input__error-icon-svg rc-input__error-icon--warning">
+									<use href="/images/icons.svg#warning"></use>
+								</svg>
+							</div>
+							<div class="rc-input__error-message">{{invalidChannel}}</div>
 						</div>
-						<div class="rc-input__error-message">ERROR</div>
-					</div>
+					{{/if}}
 				</div>
 				<div class="rc-input">
 					<label class="rc-input__label">
