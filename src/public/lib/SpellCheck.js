const os = require('os');
const fs = require('fs');
const checker = require('spellchecker');
<<<<<<< HEAD
const { remote, webFrame, shell, clipboard } = require('electron');
const {download} = require('electron-dl');
=======
const { clipboard, remote, webFrame, shell } = require('electron');
>>>>>>> b5c77090
const { MenuItem, dialog } = remote;
const i18n = require('../../i18n/index');

const webContents = remote.getCurrentWebContents();
let menu = new remote.Menu();

const path = remote.require('path');
const isWindows = ['win32', 'win64'].indexOf(os.platform()) !== -1;

class SpellCheck {

	get userLanguage() {
		const lang = localStorage.getItem('userLanguage');
		if (lang) {
			return lang.replace('-', '_');
		}

		return undefined;
	}

	get dictionaries() {
		const dictionaries = localStorage.getItem('spellcheckerDictionaries');
		if (dictionaries) {
			const result = JSON.parse(dictionaries);
			if (Array.isArray(result)) {
				return result;
			}
		}

		return undefined;
	}

	constructor() {
		this.enabledDictionaries = [];
		this.contractions = this.getContractions();
		this.loadAvailableDictionaries();
		this.setEnabledDictionaries();

		this.languagesMenu = {
			label: i18n.__('Spelling_languages'),
			submenu: this.availableDictionaries.map((dictionary) => {
				const menu = {
					label: dictionary,
					type: 'checkbox',
					checked: this.enabledDictionaries.includes(dictionary),
					click: (menuItem) => {
						menu.checked = menuItem.checked;
						// If not using os dictionary then limit to only 1 language
						if (!this.multiLanguage && this.languagesMenu.submenu) {
							this.languagesMenu.submenu.forEach((m) => {
								if (m.label !== menuItem.label) {
									m.checked = false;
								}
							});
						}
						if (menuItem.checked) {
							this.setEnabled(dictionary);
						} else {
							this.disable(dictionary);
						}
						this.saveEnabledDictionaries();
					},
				};
				return menu;
			}),
		};

		this.browseForLanguageMenu = new MenuItem({
			label: i18n.__('Browse_for_language'),
			click: () => {
				dialog.showOpenDialog({
					title: i18n.__('Open_Language_Dictionary'),
					defaultPath: this.dictionariesPath,
					filters: { name: 'Dictionaries', extensions: ['aff', 'dic'] },
					properties: ['openFile', 'multiSelections'],
				},
				(filePaths) => { this.installDictionariesFromPaths(filePaths); }
				);
			},
		});
	}

	/**
     * Set enabled dictionaries on load
     * Either sets enabled dictionaries to saved preferences, or enables the first
     * dictionary that is valid based on system (defaults to en_US)
     */
	setEnabledDictionaries() {
		const { dictionaries } = this;
		if (dictionaries) {
			// Dictionary disabled
			if (dictionaries.length === 0) {
				return;
			}
			if (this.setEnabled(dictionaries)) {
				return;
			}
		}

		if (this.userLanguage) {
			if (this.setEnabled(this.userLanguage)) {
				return;
			}
			if (this.userLanguage.includes('_') && this.setEnabled(this.userLanguage.split('_')[0])) {
				return;
			}
		}

		const navigatorLanguage = navigator.language.replace('-', '_');
		if (this.setEnabled(navigatorLanguage)) {
			return;
		}

		if (navigatorLanguage.includes('_') && this.setEnabled(navigatorLanguage.split('_')[0])) {
			return;
		}

		if (this.setEnabled('en_US')) {
			return;
		}

		if (!this.setEnabled('en')) {
			console.info('Unable to set a language for the spell checker - Spell checker is disabled');
		}

	}

	loadAvailableDictionaries() {
		this.availableDictionaries = checker.getAvailableDictionaries().sort();
		if (this.availableDictionaries.length === 0) {
			this.multiLanguage = false;
			// Dictionaries path is correct for build
			this.dictionariesPath = path.join(remote.app.getAppPath(), '../dictionaries');
			this.getDictionariesFromInstallDirectory();
		} else {
			this.multiLanguage = !isWindows;
			this.availableDictionaries = this.availableDictionaries.map((dict) => dict.replace('-', '_'));
		}
	}

	/**
     * Installs all of the dictionaries specified in filePaths
     * Copies dicts into our dictionary path and adds them to availableDictionaries
     */
	installDictionariesFromPaths(dictionaryPaths) {
		for (const dictionaryPath of dictionaryPaths) {
			const dictionaryFileName = dictionaryPath.split(path.sep).pop();
			const dictionaryName = dictionaryFileName.slice(0, -4);
			const newDictionaryPath = path.join(this.dictionariesPath, dictionaryFileName);

			this.copyDictionaryToInstallDirectory(dictionaryName, dictionaryPath, newDictionaryPath);
		}
	}

	copyDictionaryToInstallDirectory(dictionaryName, oldPath, newPath) {
		fs.createReadStream(oldPath).pipe(fs.createWriteStream(newPath)
			.on('error', (errorMessage) => {
				dialog.showErrorBox(i18n.__('Error'), `${ i18n.__('Error copying dictionary file') }: ${ dictionaryName }`);
				console.error(errorMessage);
			})
			.on('finish', () => {
				if (!this.availableDictionaries.includes(dictionaryName)) {
					this.availableDictionaries.push(dictionaryName);
				}
			}));
	}

	getDictionariesFromInstallDirectory() {
		if (this.dictionariesPath) {
			const fileNames = fs.readdirSync(this.dictionariesPath);
			for (const fileName of fileNames) {
				const dictionaryExtension = fileName.slice(-3);
				const dictionaryName = fileName.slice(0, -4);
				if (!this.availableDictionaries.includes(dictionaryName)
                    && (dictionaryExtension === 'aff' || dictionaryExtension === 'dic')) {
					this.availableDictionaries.push(dictionaryName);
				}
			}
		}
	}

	setEnabled(dictionaries) {
		dictionaries = [].concat(dictionaries);
		let result = false;
		for (let i = 0; i < dictionaries.length; i++) {
			if (this.availableDictionaries.includes(dictionaries[i])) {
				result = true;
				this.enabledDictionaries.push(dictionaries[i]);
				// If using Hunspell or Windows then only allow 1 language for performance reasons
				if (!this.multiLanguage) {
					this.enabledDictionaries = [dictionaries[i]];
					checker.setDictionary(dictionaries[i], this.dictionariesPath);
					return true;
				}
			}
		}
		return result;
	}

	disable(dictionary) {
		const pos = this.enabledDictionaries.indexOf(dictionary);
		if (pos !== -1) {
			this.enabledDictionaries.splice(pos, 1);
		}
	}

	getContractions() {
		const contractions = [
			"ain't", "aren't", "can't", "could've", "couldn't", "couldn't've", "didn't", "doesn't", "don't", "hadn't",
			"hadn't've", "hasn't", "haven't", "he'd", "he'd've", "he'll", "he's", "how'd", "how'll", "how's", "I'd",
			"I'd've", "I'll", "I'm", "I've", "isn't", "it'd", "it'd've", "it'll", "it's", "let's", "ma'am", "mightn't",
			"mightn't've", "might've", "mustn't", "must've", "needn't", "not've", "o'clock", "shan't", "she'd", "she'd've",
			"she'll", "she's", "should've", "shouldn't", "shouldn't've", "that'll", "that's", "there'd", "there'd've",
			"there're", "there's", "they'd", "they'd've", "they'll", "they're", "they've", "wasn't", "we'd", "we'd've",
			"we'll", "we're", "we've", "weren't", "what'll", "what're", "what's", "what've", "when's", "where'd",
			"where's", "where've", "who'd", "who'll", "who're", "who's", "who've", "why'll", "why're", "why's", "won't",
			"would've", "wouldn't", "wouldn't've", "y'all", "y'all'd've", "you'd", "you'd've", "you'll", "you're", "you've",
		];

		const contractionMap = contractions.reduce((acc, word) => {
			acc[word.replace(/'.*/, '')] = true;
			return acc;
		}, {});

		return contractionMap;
	}

	enable() {
		webFrame.setSpellCheckProvider('', false, {
			spellCheck: (text) => this.isCorrect(text),
		});

		this.setupContextMenuListener();
	}

	getMenu() {
		return [
			{
				label: i18n.__('&Undo'),
				role: 'undo',
			},
			{
				label: i18n.__('&Redo'),
				role: 'redo',
			},
			{
				type: 'separator',
			},
			{
				label: i18n.__('Cu&t'),
				role: 'cut',
				accelerator: 'CommandOrControl+X',
			},
			{
				label: i18n.__('&Copy'),
				role: 'copy',
				accelerator: 'CommandOrControl+C',
			},
			{
				label: i18n.__('&Paste'),
				role: 'paste',
				accelerator: 'CommandOrControl+V',
			},
			{
				label: i18n.__('Select &all'),
				role: 'selectall',
				accelerator: 'CommandOrControl+A',
			},
		];
	}

	saveEnabledDictionaries() {
		localStorage.setItem('spellcheckerDictionaries', JSON.stringify(this.enabledDictionaries));
	}

	isCorrect(text) {
		if (!this.enabledDictionaries.length || this.contractions[text.toLocaleLowerCase()]) {
			return true;
		}

		if (this.multiLanguage) {
			for (let i = 0; i < this.enabledDictionaries.length; i++) {
				checker.setDictionary(this.enabledDictionaries[i]);
				if (!checker.isMisspelled(text)) {
					return true;
				}
			}
		} else {
			return !checker.isMisspelled(text);
		}
		return false;
	}

	getCorrections(text) {
		if (!this.multiLanguage) {
			return checker.getCorrectionsForMisspelling(text);
		}

		const allCorrections = this.enabledDictionaries.map((dictionary) => {
			checker.setDictionary(dictionary);
			return checker.getCorrectionsForMisspelling(text);
		}).filter((c) => c.length > 0);

		const length = Math.max(...allCorrections.map((a) => a.length));

		// Get the best suggestions of each language first
		const corrections = [];
		for (let i = 0; i < length; i++) {
			corrections.push(...allCorrections.map((c) => c[i]).filter((c) => c));
		}

		// Remove duplicates
		return [...new Set(corrections)];
	}

	setupContextMenuListener() {
		webContents.on('context-menu', (event, properties) => {
			event.preventDefault();

			const template = this.getMenu();

			if (this.languagesMenu && this.browseForLanguageMenu) {
				template.unshift({ type: 'separator' });
				if (this.dictionariesPath) {
					template.unshift(this.browseForLanguageMenu);
				}
				template.unshift(this.languagesMenu);
			}

			if(properties.mediaType === 'image') {
				template.unshift(
					{ 
						type: 'separator' 
					},
					{
						label: i18n.__('Save_Image'),
						click: () => {
							webContents.downloadURL(properties.srcURL);
						},
					});
			}

			setTimeout(() => {
				if (properties.linkURL !== '') {
					const targetLink = properties.linkURL;

					template.unshift({
						label: i18n.__('Open_Link'),
						click: () => {
							shell.openExternal(targetLink);
						},
<<<<<<< HEAD
						},{
							label: i18n.__('Copy_Link'),
							click: () => {
								clipboard.write({
									text: properties.linkURL,
									bookmark: properties.linkText
								});
							},
						}
					);
=======
					});
					template.unshift({
						label: i18n.__('Copy_Link'),
						click: () => {
							clipboard.writeText(targetLink);
						},
					});
>>>>>>> b5c77090
				}

				if (properties.isEditable && properties.selectionText !== '') {
					const text = properties.selectionText.toString().trim();
					if (text !== '' && !this.isCorrect(text)) {
						const options = this.getCorrections(text);
						const maxItems = Math.min(options.length, 6);

						if (maxItems > 0) {
							const suggestions = [];
							const onClick = function(menuItem) {
								webContents.replaceMisspelling(menuItem.label);
							};

							for (let i = 0; i < options.length; i++) {
								const item = options[i];
								suggestions.push({ label: item, click: onClick });
							}

							template.unshift({ type: 'separator' });

							if (suggestions.length > maxItems) {
								const moreSuggestions = {
									label: i18n.__('More_spelling_suggestions'),
									submenu: suggestions.slice(maxItems),
								};
								template.unshift(moreSuggestions);
							}

							template.unshift.apply(template, suggestions.slice(0, maxItems));
						} else {
							template.unshift({ label: i18n.__('No_suggestions'), enabled: false });
						}
					}
				}

				menu = remote.Menu.buildFromTemplate(template);
				menu.popup(remote.getCurrentWindow(), undefined, undefined, 5);
			}, 0);
		}, false);
	}
}

module.exports = SpellCheck;<|MERGE_RESOLUTION|>--- conflicted
+++ resolved
@@ -1,12 +1,7 @@
 const os = require('os');
 const fs = require('fs');
 const checker = require('spellchecker');
-<<<<<<< HEAD
 const { remote, webFrame, shell, clipboard } = require('electron');
-const {download} = require('electron-dl');
-=======
-const { clipboard, remote, webFrame, shell } = require('electron');
->>>>>>> b5c77090
 const { MenuItem, dialog } = remote;
 const i18n = require('../../i18n/index');
 
@@ -358,7 +353,6 @@
 						click: () => {
 							shell.openExternal(targetLink);
 						},
-<<<<<<< HEAD
 						},{
 							label: i18n.__('Copy_Link'),
 							click: () => {
@@ -369,15 +363,6 @@
 							},
 						}
 					);
-=======
-					});
-					template.unshift({
-						label: i18n.__('Copy_Link'),
-						click: () => {
-							clipboard.writeText(targetLink);
-						},
-					});
->>>>>>> b5c77090
 				}
 
 				if (properties.isEditable && properties.selectionText !== '') {
