{
  "private": true,
  "workspaces": [
    "workspaces/*"
  ],
  "name": "rocketchat",
  "description": "Official OSX, Windows, and Linux Desktop Clients for Rocket.Chat",
  "version": "3.7.7",
  "author": "Rocket.Chat Support <support@rocket.chat>",
  "copyright": "© 2016-2021, Rocket.Chat",
  "homepage": "https://rocket.chat",
  "license": "MIT",
  "keywords": [
    "rocketchat",
    "desktop",
    "electron"
  ],
  "repository": {
    "type": "git",
    "url": "git+https://github.com/RocketChat/Rocket.Chat.Electron.git"
  },
  "bugs": {
    "url": "https://github.com/RocketChat/Rocket.Chat.Electron/issues"
  },
  "main": "app/main.js",
  "scripts": {
    "postinstall": "run-s install-app-deps clean",
    "start": "run-s clean build:watch",
    "clean": "rimraf app dist",
    "build": "run-p .:build:rollup .:build:workspaces",
    ".:build:rollup": "rollup -c",
    ".:build:workspaces": "yarn workspaces run build",
    "release": "yarn electron-builder --publish onTagOrDraft --x64",
    "build:watch": "rollup -c -w",
    "install-app-deps": "electron-builder install-app-deps",
    "test": "xvfb-maybe jest",
    "build-assets": "ts-node -O '{\"module\":\"commonjs\"}' src/buildAssets.ts",
    "changelog": "conventional-changelog -p angular -i CHANGELOG.md -s",
    "lint": "run-s .:lint:eslint .:lint:tsc",
    ".:lint:eslint": "eslint .",
    ".:lint:tsc": "tsc --noEmit --skipLibCheck",
    "lint-fix": "run-s .:lint-fix:eslint .:lint:tsc",
    ".:lint-fix:eslint": "eslint --fix ."
  },
  "dependencies": {
    "@bugsnag/js": "^7.16.0",
    "@emotion/css": "^11.7.1",
    "@emotion/react": "^11.7.1",
    "@emotion/styled": "^11.6.0",
    "@rocket.chat/css-in-js": "^0.31.1",
    "@rocket.chat/fuselage": "^0.31.1",
    "@rocket.chat/fuselage-hooks": "^0.31.1",
    "@rocket.chat/icons": "^0.31.1",
    "abort-controller": "^3.0.0",
    "electron-dl": "^3.3.0",
    "electron-store": "^8.0.1",
    "electron-updater": "^4.6.1",
    "i18next": "^21.6.10",
    "react": "^17.0.2",
    "react-dom": "^17.0.2",
    "react-i18next": "^11.15.3",
    "react-keyed-flatten-children": "^1.3.0",
    "react-redux": "^7.2.6",
    "redux": "^4.1.2",
    "reselect": "^4.1.5",
    "rimraf": "^3.0.2",
    "semver": "^7.3.5",
    "tslib": "^2.3.1"
  },
  "devDependencies": {
    "@babel/core": "^7.16.12",
    "@babel/eslint-parser": "^7.16.5",
    "@babel/plugin-proposal-class-properties": "^7.16.7",
    "@babel/plugin-proposal-function-bind": "^7.16.7",
    "@babel/preset-env": "^7.16.11",
    "@babel/preset-react": "^7.16.7",
    "@fiahfy/icns-convert": "^0.0.12",
    "@fiahfy/ico-convert": "^0.0.12",
    "@jest-runner/electron": "^3.0.1",
    "@rocket.chat/eslint-config": "^0.4.0",
    "@rocket.chat/eslint-config-alt": "^0.31.1",
    "@rocket.chat/prettier-config": "^0.31.1",
    "@rollup/plugin-babel": "^5.3.0",
    "@rollup/plugin-commonjs": "^21.0.1",
    "@rollup/plugin-json": "^4.1.0",
    "@rollup/plugin-node-resolve": "^13.1.3",
    "@rollup/plugin-replace": "^3.0.1",
    "@rollup/plugin-typescript": "^8.3.0",
    "@types/electron-devtools-installer": "^2.2.1",
    "@types/jest": "^27.4.0",
    "@types/meteor": "^2.0.4",
    "@types/node": "^17.0.13",
    "@types/node-fetch": "^3.0.3",
    "@types/react": "^17.0.38",
    "@types/react-dom": "^17.0.11",
    "@types/react-redux": "^7.1.22",
    "@types/resize-observer-browser": "^0.1.6",
    "@types/rimraf": "^3.0.2",
    "@typescript-eslint/parser": "^5.10.1",
    "builtin-modules": "^3.2.0",
    "chokidar": "^3.5.3",
    "conventional-changelog-cli": "^2.2.2",
    "convert-svg-to-png": "^0.5.0",
<<<<<<< HEAD
    "electron": "^17.0.0",
=======
    "electron": "^17.1.0",
>>>>>>> 47e8f869
    "electron-builder": "^22.14.5",
    "electron-devtools-installer": "^3.2.0",
    "electron-notarize": "^1.1.1",
    "eslint": "^7.32.0",
    "jest": "^26.6.3",
    "jimp": "^0.16.1",
    "npm-run-all": "^4.1.5",
    "prettier": "^2.5.1",
    "puppeteer": "^13.1.2",
    "rollup": "^2.66.1",
    "rollup-plugin-copy": "^3.4.0",
    "ts-jest": "^26.5.6",
    "ts-node": "^10.4.0",
    "typescript": "^4.5.5",
    "xvfb-maybe": "^0.2.1"
  },
  "optionalDependencies": {
    "fsevents": "2.3.2"
  },
  "engines": {
    "node": ">=12.8.x"
  },
  "devEngines": {
    "node": ">=12.8.x",
    "yarn": ">=1.22.x"
  },
  "productName": "Rocket.Chat"
}<|MERGE_RESOLUTION|>--- conflicted
+++ resolved
@@ -101,11 +101,7 @@
     "chokidar": "^3.5.3",
     "conventional-changelog-cli": "^2.2.2",
     "convert-svg-to-png": "^0.5.0",
-<<<<<<< HEAD
-    "electron": "^17.0.0",
-=======
     "electron": "^17.1.0",
->>>>>>> 47e8f869
     "electron-builder": "^22.14.5",
     "electron-devtools-installer": "^3.2.0",
     "electron-notarize": "^1.1.1",
