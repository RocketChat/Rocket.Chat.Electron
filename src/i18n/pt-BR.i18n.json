--- conflicted
+++ resolved
@@ -116,11 +116,7 @@
       "yes": "Permitir",
       "no": "Cancelar"
     },
-<<<<<<< HEAD
-    "supportedVersion":{
-=======
     "supportedVersion": {
->>>>>>> 4d5eb17b
       "title": "Versão de workspace não suportada"
     }
   },
