--- conflicted
+++ resolved
@@ -26,16 +26,11 @@
       case 'jitsi':
         // window.open(validUrl.href, 'Video Call', 'scrollbars=true');
         // We will open Jitsi on browser instead of opening a new window for compatibility from their side
-<<<<<<< HEAD
-        openExternal(validUrl.href);
-=======
-        // shell.openExternal(validUrl.href);
         ipcRenderer.invoke(
           'video-call-window/open-window',
           validUrl.href,
           options
         );
->>>>>>> 3ad0a12e
         break;
       case 'googlemeet':
         openExternal(validUrl.href);
