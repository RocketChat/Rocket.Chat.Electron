--- conflicted
+++ resolved
@@ -149,15 +149,4 @@
   listen(NOTIFICATIONS_NOTIFICATION_DISMISSED, (action) => {
     notifications.get(action.payload.id)?.close();
   });
-<<<<<<< HEAD
-
-  listen(NOTIFICATIONS_NOTIFICATION_CLICKED, async (action) => {
-    notifications.get(action.payload.id)?.close();
-
-    const rootWindow = await getRootWindow();
-    rootWindow.show();
-    rootWindow.focus();
-  });
-=======
->>>>>>> 36f68383
 };