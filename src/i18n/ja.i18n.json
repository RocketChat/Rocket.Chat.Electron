--- conflicted
+++ resolved
@@ -203,7 +203,32 @@
     "cancel": "キャンセル",
     "share": "共有"
   },
-<<<<<<< HEAD
+  "serverInfo": {
+    "title": "サーバー情報",
+    "urlLabel": "URL:",
+    "versionLabel": "バージョン:",
+    "unknown": "不明",
+    "exchangeUrlLabel": "Outlook Exchange URL:",
+    "supportedVersionsTitle": "サポートされているバージョン",
+    "statusLabel": "ステータス:",
+    "status": {
+      "loading": "読み込み中...",
+      "error": "読み込みに失敗しました",
+      "loaded": "読み込み済み",
+      "idle": "アイドル",
+      "from": "{{source}}から"
+    },
+    "supported": {
+      "unknown": "不明",
+      "expiring": "期限切れ間近",
+      "yes": "はい",
+      "no": "いいえ"
+    },
+    "expiration": {
+      "label": "有効期限:",
+      "expiresOn": "{{date}}に期限切れ"
+    }
+  },
   "settings": {
     "title": "設定",
     "general": "一般",
@@ -229,32 +254,5 @@
     "unlock": "解除",
     "incorrect": "パスワードが間違っています",
     "unlockFailed": "ロック解除に失敗しました"
-=======
-  "serverInfo": {
-    "title": "サーバー情報",
-    "urlLabel": "URL:",
-    "versionLabel": "バージョン:",
-    "unknown": "不明",
-    "exchangeUrlLabel": "Outlook Exchange URL:",
-    "supportedVersionsTitle": "サポートされているバージョン",
-    "statusLabel": "ステータス:",
-    "status": {
-      "loading": "読み込み中...",
-      "error": "読み込みに失敗しました",
-      "loaded": "読み込み済み",
-      "idle": "アイドル",
-      "from": "{{source}}から"
-    },
-    "supported": {
-      "unknown": "不明",
-      "expiring": "期限切れ間近",
-      "yes": "はい",
-      "no": "いいえ"
-    },
-    "expiration": {
-      "label": "有効期限:",
-      "expiresOn": "{{date}}に期限切れ"
-    }
->>>>>>> 98551b76
   }
 }