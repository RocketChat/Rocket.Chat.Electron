--- conflicted
+++ resolved
@@ -20,17 +20,13 @@
     "build": "gulp build",
     "release": "gulp release --env=production",
     "start": "node ./tasks/start",
-<<<<<<< HEAD
-    "test": "node ./tasks/start --env=test"
+    "test": "node ./tasks/start --env=test",
+    "install-native": "node ./tasks/install_native_module"
   },
   "repository": {
     "type": "git",
     "url": "https://github.com/RocketChat/Rocket.Chat.Electron.git"
   },
   "license": "MIT"
-=======
-    "test": "node ./tasks/start --env=test",
-    "install-native": "node ./tasks/install_native_module"
   }
->>>>>>> 2b7184d8
 }