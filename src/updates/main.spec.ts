import {
  AppLevelUpdateConfiguration,
  UpdateConfiguration,
  UserLevelUpdateConfiguration,
} from './common';
import { mergeConfigurations } from './main';

describe('mergeConfigurations', () => {
  it('keeps default configuration', () => {
    const defaultConfiguration: UpdateConfiguration = {
      doCheckForUpdatesOnStartup: true,
      isEachUpdatesSettingConfigurable: true,
      isUpdatingAllowed: true,
      isUpdatingEnabled: true,
      skippedUpdateVersion: null,
<<<<<<< HEAD
      isBugsnagEnabled: false,
      isFlashFrameEnabled: true,
=======
      isReportEnabled: true,
>>>>>>> e4f56904
    };
    const appConfiguration: AppLevelUpdateConfiguration = {};
    const userConfiguration: UserLevelUpdateConfiguration = {};

    expect(
      mergeConfigurations(
        defaultConfiguration,
        appConfiguration,
        userConfiguration
      )
    ).toStrictEqual(defaultConfiguration);
  });

  it('merges app configuration', () => {
    const defaultConfiguration: UpdateConfiguration = {
      doCheckForUpdatesOnStartup: true,
      isEachUpdatesSettingConfigurable: true,
      isUpdatingAllowed: true,
      isUpdatingEnabled: true,
      skippedUpdateVersion: null,
<<<<<<< HEAD
      isBugsnagEnabled: false,
      isFlashFrameEnabled: true,
=======
      isReportEnabled: true,
>>>>>>> e4f56904
    };
    const appConfiguration: AppLevelUpdateConfiguration = {
      autoUpdate: false,
      canUpdate: false,
    };
    const userConfiguration: UserLevelUpdateConfiguration = {};

    expect(
      mergeConfigurations(
        defaultConfiguration,
        appConfiguration,
        userConfiguration
      )
    ).toStrictEqual({
      ...defaultConfiguration,
      doCheckForUpdatesOnStartup: false,
      isUpdatingEnabled: false,
    });
  });

  it('merges user configuration', () => {
    const defaultConfiguration: UpdateConfiguration = {
      doCheckForUpdatesOnStartup: true,
      isEachUpdatesSettingConfigurable: true,
      isUpdatingAllowed: true,
      isUpdatingEnabled: true,
      skippedUpdateVersion: null,
<<<<<<< HEAD
      isBugsnagEnabled: false,
      isFlashFrameEnabled: true,
=======
      isReportEnabled: true,
>>>>>>> e4f56904
    };
    const appConfiguration: AppLevelUpdateConfiguration = {
      autoUpdate: false,
      canUpdate: false,
    };
    const userConfiguration: UserLevelUpdateConfiguration = {
      autoUpdate: true,
      skip: 'x.y.z',
    };

    expect(
      mergeConfigurations(
        defaultConfiguration,
        appConfiguration,
        userConfiguration
      )
    ).toStrictEqual({
      ...defaultConfiguration,
      doCheckForUpdatesOnStartup: true,
      isUpdatingEnabled: false,
      skippedUpdateVersion: 'x.y.z',
    });
  });

  it('may force app configuration', () => {
    const defaultConfiguration: UpdateConfiguration = {
      doCheckForUpdatesOnStartup: true,
      isEachUpdatesSettingConfigurable: true,
      isUpdatingAllowed: true,
      isUpdatingEnabled: true,
      skippedUpdateVersion: null,
<<<<<<< HEAD
      isBugsnagEnabled: false,
      isFlashFrameEnabled: true,
=======
      isReportEnabled: true,
>>>>>>> e4f56904
    };
    const appConfiguration: AppLevelUpdateConfiguration = {
      forced: true,
      autoUpdate: false,
      canUpdate: false,
    };
    const userConfiguration: UserLevelUpdateConfiguration = {
      autoUpdate: true,
      skip: 'x.y.z',
    };

    expect(
      mergeConfigurations(
        defaultConfiguration,
        appConfiguration,
        userConfiguration
      )
    ).toStrictEqual({
      ...defaultConfiguration,
      isEachUpdatesSettingConfigurable: false,
      doCheckForUpdatesOnStartup: false,
      isUpdatingEnabled: false,
      skippedUpdateVersion: 'x.y.z',
    });
  });
});<|MERGE_RESOLUTION|>--- conflicted
+++ resolved
@@ -13,12 +13,8 @@
       isUpdatingAllowed: true,
       isUpdatingEnabled: true,
       skippedUpdateVersion: null,
-<<<<<<< HEAD
-      isBugsnagEnabled: false,
+      isReportEnabled: true,
       isFlashFrameEnabled: true,
-=======
-      isReportEnabled: true,
->>>>>>> e4f56904
     };
     const appConfiguration: AppLevelUpdateConfiguration = {};
     const userConfiguration: UserLevelUpdateConfiguration = {};
@@ -39,12 +35,8 @@
       isUpdatingAllowed: true,
       isUpdatingEnabled: true,
       skippedUpdateVersion: null,
-<<<<<<< HEAD
-      isBugsnagEnabled: false,
+      isReportEnabled: true,
       isFlashFrameEnabled: true,
-=======
-      isReportEnabled: true,
->>>>>>> e4f56904
     };
     const appConfiguration: AppLevelUpdateConfiguration = {
       autoUpdate: false,
@@ -72,12 +64,8 @@
       isUpdatingAllowed: true,
       isUpdatingEnabled: true,
       skippedUpdateVersion: null,
-<<<<<<< HEAD
-      isBugsnagEnabled: false,
+      isReportEnabled: true,
       isFlashFrameEnabled: true,
-=======
-      isReportEnabled: true,
->>>>>>> e4f56904
     };
     const appConfiguration: AppLevelUpdateConfiguration = {
       autoUpdate: false,
@@ -109,12 +97,8 @@
       isUpdatingAllowed: true,
       isUpdatingEnabled: true,
       skippedUpdateVersion: null,
-<<<<<<< HEAD
-      isBugsnagEnabled: false,
+      isReportEnabled: true,
       isFlashFrameEnabled: true,
-=======
-      isReportEnabled: true,
->>>>>>> e4f56904
     };
     const appConfiguration: AppLevelUpdateConfiguration = {
       forced: true,
