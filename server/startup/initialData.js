import _ from 'underscore';

Meteor.startup(function() {
	Meteor.defer(() => RocketChat.models._CacheControl.withValue(false, function() {
		if (!RocketChat.models.Rooms.findOneById('GENERAL')) {
			RocketChat.models.Rooms.createWithIdTypeAndName('GENERAL', 'c', 'general', {
				'default': true
			});
		}

		if (!RocketChat.models.Users.findOneById('rocket.cat')) {
			RocketChat.models.Users.create({
				_id: 'rocket.cat',
				name: 'Rocket.Cat',
				username: 'rocket.cat',
				status: 'online',
				statusDefault: 'online',
				utcOffset: 0,
				active: true,
				type: 'bot'
			});

			RocketChat.authz.addUserRoles('rocket.cat', 'bot');

			const rs = RocketChatFile.bufferToStream(new Buffer(Assets.getBinary('avatars/rocketcat.png'), 'utf8'));
			const fileStore = FileUpload.getStore('Avatars');
			fileStore.deleteByName('rocket.cat');

			const file = {
				userId: 'rocket.cat',
				type: 'image/png'
			};

			Meteor.runAsUser('rocket.cat', () => {
				fileStore.insert(file, rs, () => {
					return RocketChat.models.Users.setAvatarOrigin('rocket.cat', 'local');
				});
			});
		}

		if (process.env.ADMIN_PASS) {
			if (_.isEmpty(RocketChat.authz.getUsersInRole('admin').fetch())) {
				console.log('Inserting admin user:'.green);
				const adminUser = {
					name: 'Administrator',
					username: 'admin',
					status: 'offline',
					statusDefault: 'online',
					utcOffset: 0,
					active: true
				};

				if (process.env.ADMIN_NAME) {
					adminUser.name = process.env.ADMIN_NAME;
				}

				console.log((`Name: ${ adminUser.name }`).green);

				if (process.env.ADMIN_EMAIL) {
					const re = /^[^@].*@[^@]+$/i;

					if (re.test(process.env.ADMIN_EMAIL)) {
						if (!RocketChat.models.Users.findOneByEmailAddress(process.env.ADMIN_EMAIL)) {
							adminUser.emails = [{
								address: process.env.ADMIN_EMAIL,
								verified: true
							}];

							console.log((`Email: ${ process.env.ADMIN_EMAIL }`).green);
						} else {
							console.log('Email provided already exists; Ignoring environment variables ADMIN_EMAIL'.red);
						}
					} else {
						console.log('Email provided is invalid; Ignoring environment variables ADMIN_EMAIL'.red);
					}
				}

				if (process.env.ADMIN_USERNAME) {
					let nameValidation;

					try {
						nameValidation = new RegExp(`^${ RocketChat.settings.get('UTF8_Names_Validation') }$`);
					} catch (error) {
						nameValidation = new RegExp('^[0-9a-zA-Z-_.]+$');
					}

					if (nameValidation.test(process.env.ADMIN_USERNAME)) {
						if (RocketChat.checkUsernameAvailability(process.env.ADMIN_USERNAME)) {
							adminUser.username = process.env.ADMIN_USERNAME;
						} else {
							console.log('Username provided already exists; Ignoring environment variables ADMIN_USERNAME'.red);
						}
					} else {
						console.log('Username provided is invalid; Ignoring environment variables ADMIN_USERNAME'.red);
					}
				}

				console.log((`Username: ${ adminUser.username }`).green);

				adminUser.type = 'user';

				const id = RocketChat.models.Users.create(adminUser);

				Accounts.setPassword(id, process.env.ADMIN_PASS);

				console.log((`Password: ${ process.env.ADMIN_PASS }`).green);

				RocketChat.authz.addUserRoles(id, 'admin');
			} else {
				console.log('Users with admin role already exist; Ignoring environment variables ADMIN_PASS'.red);
			}
		}

		if (typeof process.env.INITIAL_USER === 'string' && process.env.INITIAL_USER.length > 0) {
			try {
				const initialUser = JSON.parse(process.env.INITIAL_USER);

				if (!initialUser._id) {
					console.log('No _id provided; Ignoring environment variable INITIAL_USER'.red);
				} else if (!RocketChat.models.Users.findOneById(initialUser._id)) {
					console.log('Inserting initial user:'.green);
					console.log(JSON.stringify(initialUser, null, 2).green);
					RocketChat.models.Users.create(initialUser);
				}
			} catch (e) {
				console.log('Error processing environment variable INITIAL_USER'.red, e);
			}
		}

		if (_.isEmpty(RocketChat.authz.getUsersInRole('admin').fetch())) {
			const oldestUser = RocketChat.models.Users.findOne({
				_id: {
					$ne: 'rocket.cat'
				}
			}, {
				fields: {
					username: 1
				},
				sort: {
					createdAt: 1
				}
			});

			if (oldestUser) {
				RocketChat.authz.addUserRoles(oldestUser._id, 'admin');
<<<<<<< HEAD
				if (RocketChat.settings.get('Show_Setup_Wizard') === 'pending') {
					RocketChat.models.Settings.updateValueById('Show_Setup_Wizard', 'in_progress');
				}
				console.log(`No admins are found. Set ${ oldestUser.username } as admin for being the oldest user`);
=======
				console.log(`No admins are found. Set ${ oldestUser.username || oldestUser.name } as admin for being the oldest user`);
			}
		}

		if (!_.isEmpty(RocketChat.authz.getUsersInRole('admin').fetch())) {
			if (RocketChat.settings.get('Show_Setup_Wizard') === 'pending') {
				console.log('Setting Setup Wizard to "in_progress" because, at least, one admin was found');
				RocketChat.models.Settings.updateValueById('Show_Setup_Wizard', 'in_progress');
>>>>>>> ec69a183
			}
		}

		RocketChat.models.Users.removeById('rocketchat.internal.admin.test');

		if (process.env.TEST_MODE === 'true') {
			console.log('Inserting admin test user:'.green);

			const adminUser = {
				_id: 'rocketchat.internal.admin.test',
				name: 'RocketChat Internal Admin Test',
				username: 'rocketchat.internal.admin.test',
				emails: [
					{
						address: 'rocketchat.internal.admin.test@rocket.chat',
						verified: true
					}
				],
				status: 'offline',
				statusDefault: 'online',
				utcOffset: 0,
				active: true,
				type: 'user'
			};

			console.log((`Name: ${ adminUser.name }`).green);
			console.log((`Email: ${ adminUser.emails[0].address }`).green);
			console.log((`Username: ${ adminUser.username }`).green);
			console.log((`Password: ${ adminUser._id }`).green);

			if (RocketChat.models.Users.findOneByEmailAddress(adminUser.emails[0].address)) {
				throw new Meteor.Error(`Email ${ adminUser.emails[0].address } already exists`, 'Rocket.Chat can\'t run in test mode');
			}

			if (!RocketChat.checkUsernameAvailability(adminUser.username)) {
				throw new Meteor.Error(`Username ${ adminUser.username } already exists`, 'Rocket.Chat can\'t run in test mode');
			}

			RocketChat.models.Users.create(adminUser);

			Accounts.setPassword(adminUser._id, adminUser._id);

			RocketChat.authz.addUserRoles(adminUser._id, 'admin');

			if (RocketChat.settings.get('Show_Setup_Wizard') === 'pending') {
				RocketChat.models.Settings.updateValueById('Show_Setup_Wizard', 'in_progress');
			}

			return RocketChat.addUserToDefaultChannels(adminUser, true);
		}
	}));
});<|MERGE_RESOLUTION|>--- conflicted
+++ resolved
@@ -143,12 +143,6 @@
 
 			if (oldestUser) {
 				RocketChat.authz.addUserRoles(oldestUser._id, 'admin');
-<<<<<<< HEAD
-				if (RocketChat.settings.get('Show_Setup_Wizard') === 'pending') {
-					RocketChat.models.Settings.updateValueById('Show_Setup_Wizard', 'in_progress');
-				}
-				console.log(`No admins are found. Set ${ oldestUser.username } as admin for being the oldest user`);
-=======
 				console.log(`No admins are found. Set ${ oldestUser.username || oldestUser.name } as admin for being the oldest user`);
 			}
 		}
@@ -157,7 +151,6 @@
 			if (RocketChat.settings.get('Show_Setup_Wizard') === 'pending') {
 				console.log('Setting Setup Wizard to "in_progress" because, at least, one admin was found');
 				RocketChat.models.Settings.updateValueById('Show_Setup_Wizard', 'in_progress');
->>>>>>> ec69a183
 			}
 		}
 
