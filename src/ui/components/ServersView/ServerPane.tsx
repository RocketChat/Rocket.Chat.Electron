<<<<<<< HEAD
import { useRef, useEffect, useState } from 'react';
=======
import { ipcRenderer } from 'electron';
import { useRef, useEffect } from 'react';
>>>>>>> 5352c218
import { useDispatch } from 'react-redux';
import type { Dispatch } from 'redux';

import { SERVER_DOCUMENT_VIEWER_OPEN_URL } from '../../../servers/actions';
import type { RootAction } from '../../../store/actions';
import {
  LOADING_ERROR_VIEW_RELOAD_SERVER_CLICKED,
  WEBVIEW_ATTACHED,
  WEBVIEW_READY,
} from '../../actions';
import DocumentViewer from './DocumentViewer';
import ErrorView from './ErrorView';
import UnsupportedServer from './UnsupportedServer';
import { StyledWebView, Wrapper } from './styles';

type ServerPaneProps = {
  lastPath: string | undefined;
  serverUrl: string;
  isSelected: boolean;
  isFailed: boolean;
  isSupported: boolean | undefined;
  title: string | undefined;
  documentViewerOpenUrl: string | undefined;
};

export const ServerPane = ({
  lastPath,
  serverUrl,
  isSelected,
  isFailed,
  isSupported,
  documentViewerOpenUrl,
}: ServerPaneProps) => {
  const dispatch = useDispatch<Dispatch<RootAction>>();

  const [documentViewerActive, setDocumentViewerActive] = useState(false);

  const webviewRef =
    useRef<ReturnType<(typeof document)['createElement']>>(null);

  useEffect(() => {
    const webview = webviewRef.current;
    if (!webview) {
      return;
    }

    const handleWindowFocus = (): void => {
      if (!isSelected || isFailed) {
        return;
      }

      if (webview) webview.focus();
    };

    window.addEventListener('focus', handleWindowFocus);

    return () => {
      window.removeEventListener('focus', handleWindowFocus);
    };
  }, [isFailed, isSelected, serverUrl]);

  useEffect(() => {
    const webview = webviewRef.current;
    if (!webview) {
      return;
    }
    let step = false;
    const addEventListenerOnce = (
      e: 'did-attach' | 'dom-ready',
      cb: () => void
    ): void => {
      const handler = () => {
        cb();
        webview.removeEventListener(e, handler);
      };
      webview.addEventListener(e, handler);
    };

    const handleAttachReady = (): void => {
      step &&
        setTimeout(() => {
          dispatch({
            type: WEBVIEW_READY,
            payload: {
              url: serverUrl,
              webContentsId: webview.getWebContentsId(),
            },
          });
        }, 300);
      step = true;
    };
    addEventListenerOnce('did-attach', handleAttachReady);
    addEventListenerOnce('dom-ready', handleAttachReady);

    return () => {
      webview.removeEventListener('did-attach', handleAttachReady);
      webview.removeEventListener('dom-ready', handleAttachReady);
    };
  }, [dispatch, serverUrl]);

  useEffect(() => {
    const webview = webviewRef.current;
    if (!webview) {
      return;
    }
    const addEventListenerOnce = (e: 'did-attach', cb: () => void): void => {
      const handler = () => {
        cb();
        webview.removeEventListener(e, handler);
      };
      webview.addEventListener(e, handler);
    };

    const handleAttachReady = (): void => {
      setTimeout(() => {
        dispatch({
          type: WEBVIEW_ATTACHED,
          payload: {
            url: serverUrl,
            webContentsId: webview.getWebContentsId(),
          },
        });
      }, 300);
    };

    addEventListenerOnce('did-attach', handleAttachReady);

    return () => {
      webview.removeEventListener('did-attach', handleAttachReady);
    };
  }, [dispatch, serverUrl]);

  useEffect(() => {
    const webview = webviewRef.current;
    if (!webview) {
      return;
    }

    if (!webview.src) {
      webview.src = lastPath || serverUrl;
    }
  }, [lastPath, serverUrl]);

  useEffect(() => {
    const webview = webviewRef.current;
    if (!webview) {
      return;
    }

    if (isSelected && documentViewerOpenUrl && documentViewerOpenUrl !== '') {
      setDocumentViewerActive(true);
    } else {
      setDocumentViewerActive(false);
    }
  }, [documentViewerOpenUrl, isSelected]);

  const handleReload = (): void => {
    dispatch({
      type: LOADING_ERROR_VIEW_RELOAD_SERVER_CLICKED,
      payload: { url: serverUrl },
    });
  };

  useEffect(() => {
    const webview = webviewRef.current;
    if (isSelected) {
      setTimeout(() => {
        webview?.focus();
      }, 100);
    } else {
      webview?.blur();
    }
    // setDocumentViewerActive(true);
  }, [isSelected]);

<<<<<<< HEAD
  const closeDocumentViewer = () => {
    dispatch({
      type: SERVER_DOCUMENT_VIEWER_OPEN_URL,
      payload: { server: serverUrl, documentUrl: '' },
    });
    setDocumentViewerActive(false);
  };
=======
  useEffect(() => {
    const handleOnline = () => {
      ipcRenderer.invoke('refresh-supported-versions', serverUrl);
    };

    window.addEventListener('online', handleOnline);

    return () => {
      window.removeEventListener('online', handleOnline);
    };
  }, [serverUrl]);
>>>>>>> 5352c218

  return (
    <Wrapper isVisible={isSelected}>
      <StyledWebView
        ref={webviewRef}
        isFailed={isFailed}
        partition={`persist:${serverUrl}`}
        {...({ allowpopups: 'allowpopups' } as any)}
      />{' '}
      <DocumentViewer
        url={documentViewerOpenUrl || ''}
        isActive={documentViewerActive}
        partition={`persist:${serverUrl}`}
        closeDocumentViewer={closeDocumentViewer}
      />
      <UnsupportedServer
        isSupported={isSupported}
        instanceDomain={new URL(serverUrl).hostname}
      />
      <ErrorView isFailed={isFailed} onReload={handleReload} />
    </Wrapper>
  );
};<|MERGE_RESOLUTION|>--- conflicted
+++ resolved
@@ -1,23 +1,19 @@
-<<<<<<< HEAD
-import { useRef, useEffect, useState } from 'react';
-=======
-import { ipcRenderer } from 'electron';
-import { useRef, useEffect } from 'react';
->>>>>>> 5352c218
-import { useDispatch } from 'react-redux';
-import type { Dispatch } from 'redux';
-
-import { SERVER_DOCUMENT_VIEWER_OPEN_URL } from '../../../servers/actions';
-import type { RootAction } from '../../../store/actions';
+import { ipcRenderer } from "electron";
+import { useRef, useEffect, useState } from "react";
+import { useDispatch } from "react-redux";
+import type { Dispatch } from "redux";
+
+import { SERVER_DOCUMENT_VIEWER_OPEN_URL } from "../../../servers/actions";
+import type { RootAction } from "../../../store/actions";
 import {
   LOADING_ERROR_VIEW_RELOAD_SERVER_CLICKED,
   WEBVIEW_ATTACHED,
   WEBVIEW_READY,
-} from '../../actions';
-import DocumentViewer from './DocumentViewer';
-import ErrorView from './ErrorView';
-import UnsupportedServer from './UnsupportedServer';
-import { StyledWebView, Wrapper } from './styles';
+} from "../../actions";
+import DocumentViewer from "./DocumentViewer";
+import ErrorView from "./ErrorView";
+import UnsupportedServer from "./UnsupportedServer";
+import { StyledWebView, Wrapper } from "./styles";
 
 type ServerPaneProps = {
   lastPath: string | undefined;
@@ -42,7 +38,7 @@
   const [documentViewerActive, setDocumentViewerActive] = useState(false);
 
   const webviewRef =
-    useRef<ReturnType<(typeof document)['createElement']>>(null);
+    useRef<ReturnType<(typeof document)["createElement"]>>(null);
 
   useEffect(() => {
     const webview = webviewRef.current;
@@ -58,10 +54,10 @@
       if (webview) webview.focus();
     };
 
-    window.addEventListener('focus', handleWindowFocus);
-
-    return () => {
-      window.removeEventListener('focus', handleWindowFocus);
+    window.addEventListener("focus", handleWindowFocus);
+
+    return () => {
+      window.removeEventListener("focus", handleWindowFocus);
     };
   }, [isFailed, isSelected, serverUrl]);
 
@@ -72,7 +68,7 @@
     }
     let step = false;
     const addEventListenerOnce = (
-      e: 'did-attach' | 'dom-ready',
+      e: "did-attach" | "dom-ready",
       cb: () => void
     ): void => {
       const handler = () => {
@@ -95,12 +91,12 @@
         }, 300);
       step = true;
     };
-    addEventListenerOnce('did-attach', handleAttachReady);
-    addEventListenerOnce('dom-ready', handleAttachReady);
-
-    return () => {
-      webview.removeEventListener('did-attach', handleAttachReady);
-      webview.removeEventListener('dom-ready', handleAttachReady);
+    addEventListenerOnce("did-attach", handleAttachReady);
+    addEventListenerOnce("dom-ready", handleAttachReady);
+
+    return () => {
+      webview.removeEventListener("did-attach", handleAttachReady);
+      webview.removeEventListener("dom-ready", handleAttachReady);
     };
   }, [dispatch, serverUrl]);
 
@@ -109,7 +105,7 @@
     if (!webview) {
       return;
     }
-    const addEventListenerOnce = (e: 'did-attach', cb: () => void): void => {
+    const addEventListenerOnce = (e: "did-attach", cb: () => void): void => {
       const handler = () => {
         cb();
         webview.removeEventListener(e, handler);
@@ -129,10 +125,10 @@
       }, 300);
     };
 
-    addEventListenerOnce('did-attach', handleAttachReady);
-
-    return () => {
-      webview.removeEventListener('did-attach', handleAttachReady);
+    addEventListenerOnce("did-attach", handleAttachReady);
+
+    return () => {
+      webview.removeEventListener("did-attach", handleAttachReady);
     };
   }, [dispatch, serverUrl]);
 
@@ -153,7 +149,7 @@
       return;
     }
 
-    if (isSelected && documentViewerOpenUrl && documentViewerOpenUrl !== '') {
+    if (isSelected && documentViewerOpenUrl && documentViewerOpenUrl !== "") {
       setDocumentViewerActive(true);
     } else {
       setDocumentViewerActive(false);
@@ -179,27 +175,25 @@
     // setDocumentViewerActive(true);
   }, [isSelected]);
 
-<<<<<<< HEAD
   const closeDocumentViewer = () => {
     dispatch({
       type: SERVER_DOCUMENT_VIEWER_OPEN_URL,
-      payload: { server: serverUrl, documentUrl: '' },
+      payload: { server: serverUrl, documentUrl: "" },
     });
     setDocumentViewerActive(false);
   };
-=======
+
   useEffect(() => {
     const handleOnline = () => {
-      ipcRenderer.invoke('refresh-supported-versions', serverUrl);
-    };
-
-    window.addEventListener('online', handleOnline);
-
-    return () => {
-      window.removeEventListener('online', handleOnline);
+      ipcRenderer.invoke("refresh-supported-versions", serverUrl);
+    };
+
+    window.addEventListener("online", handleOnline);
+
+    return () => {
+      window.removeEventListener("online", handleOnline);
     };
   }, [serverUrl]);
->>>>>>> 5352c218
 
   return (
     <Wrapper isVisible={isSelected}>
@@ -207,10 +201,10 @@
         ref={webviewRef}
         isFailed={isFailed}
         partition={`persist:${serverUrl}`}
-        {...({ allowpopups: 'allowpopups' } as any)}
-      />{' '}
+        {...({ allowpopups: "allowpopups" } as any)}
+      />{" "}
       <DocumentViewer
-        url={documentViewerOpenUrl || ''}
+        url={documentViewerOpenUrl || ""}
         isActive={documentViewerActive}
         partition={`persist:${serverUrl}`}
         closeDocumentViewer={closeDocumentViewer}
