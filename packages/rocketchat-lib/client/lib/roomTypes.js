<<<<<<< HEAD
import _ from 'underscore';
import roomTypesCommon from '../../lib/roomTypesCommon';

RocketChat.roomTypes = new class extends roomTypesCommon {
=======
import { RoomTypesCommon } from '../../lib/RoomTypesCommon';

RocketChat.roomTypes = new class extends RoomTypesCommon {
>>>>>>> 916afa56
	checkCondition(roomType) {
		return roomType.condition == null || roomType.condition();
	}
	getTypes() {
		return _.sortBy(this.roomTypesOrder, 'order').map((type) => this.roomTypes[type.identifier]).filter(type => !type.condition || type.condition());
	}
	getIcon(roomType) {
		return this.roomTypes[roomType] && this.roomTypes[roomType].icon;
	}
	getRoomName(roomType, roomData) {
		return this.roomTypes[roomType] && this.roomTypes[roomType].roomName && this.roomTypes[roomType].roomName(roomData);
	}
	getSecondaryRoomName(roomType, roomData) {
		return this.roomTypes[roomType] && typeof this.roomTypes[roomType].secondaryRoomName === 'function' && this.roomTypes[roomType].secondaryRoomName(roomData);
	}
	getIdentifiers(e) {
		const except = [].concat(e);
		const list = _.reject(this.roomTypesOrder, (t) => except.indexOf(t.identifier) !== -1);
		return _.map(list, (t) => t.identifier);
	}
	getUserStatus(roomType, roomId) {
		return this.roomTypes[roomType] && typeof this.roomTypes[roomType].getUserStatus === 'function' && this.roomTypes[roomType].getUserStatus(roomId);
	}
	findRoom(roomType, identifier, user) {
		return this.roomTypes[roomType] && this.roomTypes[roomType].findRoom(identifier, user);
	}
	canSendMessage(roomId) {
		return ChatSubscription.find({
			rid: roomId
		}).count() > 0;
	}
	readOnly(roomId, user) {
		const fields = {
			ro: 1
		};
		if (user) {
			fields.muted = 1;
		}
		const room = ChatRoom.findOne({
			_id: roomId
		}, {
			fields
		});
		if (!user) {
			return room && room.ro;
		}
		/* globals RoomRoles */
		const userOwner = RoomRoles.findOne({
			rid: roomId,
			'u._id': user._id,
			roles: 'owner'
		}, {
			fields: {
				_id: 1
			}
		});
		return room && (room.ro === true && Array.isArray(room.muted) && room.muted.indexOf(user.username) !== -1 && !userOwner);
	}
	archived(roomId) {
		const fields = {
			archived: 1
		};
		const room = ChatRoom.findOne({
			_id: roomId
		}, {
			fields
		});
		return room && room.archived === true;
	}
	verifyCanSendMessage(roomId) {
		const room = ChatRoom.findOne({	_id: roomId }, { fields: { t: 1 }});

		if (!room || !room.t) {
			return;
		}

		const roomType = room.t;
		if (this.roomTypes[roomType] && this.roomTypes[roomType].canSendMessage) {
			return this.roomTypes[roomType].canSendMessage(roomId);
		}
		return this.canSendMessage(roomId);
	}
	verifyShowJoinLink(roomId) {
		const room = ChatRoom.findOne({
			_id: roomId
		}, {
			fields: {
				t: 1
			}
		});
		if (!room || !room.t) {
			return;
		}
		const roomType = room.t;
		if (this.roomTypes[roomType] && !this.roomTypes[roomType].showJoinLink) {
			return false;
		}
		return this.roomTypes[roomType].showJoinLink(roomId);
	}
	getNotSubscribedTpl(roomId) {
		const room = ChatRoom.findOne({ _id: roomId }, { fields: { t: 1 }});
		if (!room || !room.t) {
			return;
		}
		const roomType = room.t;
		if (this.roomTypes[roomType] && !this.roomTypes[roomType].notSubscribedTpl) {
			return false;
		}
		return this.roomTypes[roomType].notSubscribedTpl;
	}
};<|MERGE_RESOLUTION|>--- conflicted
+++ resolved
@@ -1,13 +1,8 @@
-<<<<<<< HEAD
 import _ from 'underscore';
-import roomTypesCommon from '../../lib/roomTypesCommon';
 
-RocketChat.roomTypes = new class extends roomTypesCommon {
-=======
 import { RoomTypesCommon } from '../../lib/RoomTypesCommon';
 
-RocketChat.roomTypes = new class extends RoomTypesCommon {
->>>>>>> 916afa56
+RocketChat.roomTypes = new class RocketChatRoomTypes extends RoomTypesCommon {
 	checkCondition(roomType) {
 		return roomType.condition == null || roomType.condition();
 	}
