<template name="room">
	<div class="dropzone">
		<div class="dropzone-overlay background-transparent-darkest color-content-background-color">
			<div class="background-transparent-darkest">
				{{_ "Drop_to_upload_file"}}
			</div>
		</div>
<<<<<<< HEAD
		<div class="flex-tab-container">
			<section class="messages-container flex-tab-main-content {{adminClass}}" id="{{windowId}}" aria-label="{{_ "Channel"}}">
				{{#unless embeddedVersion}}
				<header class="fixed-title">
					{{> burger}}
					<h2>
						{{#if showToggleFavorite}}
							<a href="#favorite" class="toggle-favorite"><i class="{{favorite}}" aria-label="{{_ favoriteLabel}}"></i></a>
						{{/if}}
						<i class="{{roomIcon}} status-{{userStatus}}"></i>
						<span class="room-title">{{roomName}}</span>
						<span class="room-topic">{{{RocketChatMarkdown roomTopic}}}</span>
					</h2>
				</header>
				{{/unless}}
				<div class="container-bars {{containerBarsShow unreadData uploading}}">
					{{#with unreadData}}
						{{#if since}}
							{{#if count}}
								<div class="unread-bar">
									<button class="jump-to">
										<span class="jump-to-large">{{_ "Jump_to_first_unread"}}</span>
										<span class="jump-to-small">{{_ "Jump"}}</span>
									</button>
									<span class="unread-count-since">
										{{_ "S_new_messages_since_s" count formatUnreadSince}}
									</span>
									<span class="unread-count">
										{{_ "N_new_messages" count}}
									</span>
									<button class="mark-read">
										{{_ "Mark_as_read"}}
									</button>
								</div>
							{{/if}}
						{{/if}}
					{{/with}}
					{{#each uploading}}
						<div class="upload-progress {{#if error}}upload-error{{/if}}">
							{{#if error}}
								<div class="upload-progress-text">
									{{error}}
									<button>
										{{_ "close"}}
									</button>
								</div>
							{{else}}
								<div class="upload-progress-progress" style="width: {{percentage}}%;"></div>
								<div class="upload-progress-text">
									{{name}}... {{percentage}}%
									<button>
										{{_ "cancel"}}
									</button>
								</div>
							{{/if}}
=======
		<section class="messages-container border-component-color {{adminClass}}" id="{{windowId}}" aria-label="{{_ "Channel"}}">
			{{#unless embeddedVersion}}
			<header class="fixed-title content-background-color border-component-color">
				{{> burger}}
				<h2>
					{{#if showToggleFavorite}}
						<a href="#favorite" class="toggle-favorite"><i class="{{favorite}}" aria-label="{{_ favoriteLabel}}"></i></a>
					{{/if}}
					<i class="{{roomIcon}} status-{{userStatus}}"></i>
					<span class="room-title">{{roomName}}</span>
					<span class="room-topic">{{{RocketChatMarkdown roomTopic}}}</span>
				</h2>
			</header>
			{{/unless}}
			<div class="container-bars {{containerBarsShow unreadData uploading}}">
				{{#with unreadData}}
					{{#if since}}
						{{#if count}}
							<div class="unread-bar color-primary-action-color background-component-color">
								<button class="jump-to">
									<span class="jump-to-large">{{_ "Jump_to_first_unread"}}</span>
									<span class="jump-to-small">{{_ "Jump"}}</span>
								</button>
								<span class="unread-count-since">
									{{_ "S_new_messages_since_s" count formatUnreadSince}}
								</span>
								<span class="unread-count">
									{{_ "N_new_messages" count}}
								</span>
								<button class="mark-read">
									{{_ "Mark_as_read"}}
								</button>
							</div>
						{{/if}}
					{{/if}}
				{{/with}}
				{{#each uploading}}
					<div class="upload-progress color-primary-action-color background-component-color {{#if error}}error-background error-border{{/if}}">
						{{#if error}}
							<div class="upload-progress-text">
								{{error}}
								<button>
									{{_ "close"}}
								</button>
							</div>
						{{else}}
							<div class="upload-progress-progress" style="width: {{percentage}}%;"></div>
							<div class="upload-progress-text">
								{{name}}... {{percentage}}%
								<button>
									{{_ "cancel"}}
								</button>
							</div>
						{{/if}}
					</div>
				{{/each}}
			</div>
			<div class="messages-box {{#if selectable}}selectable{{/if}} {{viewMode}}">
				<div class="ticks-bar"></div>
				<button class="new-message background-primary-action-color color-primary-action-contrast not">
					<i class="icon-down-big"></i>
					{{_ "New_messages"}}
				</button>
				<div class="jump-recent background-component-color {{#unless hasMoreNext}}not{{/unless}}">
					<button>{{_ "Jump_to_recent_messages"}} <i class="icon-level-down"></i></button>
				</div>
				{{#unless canPreview}}
					<div class="content room-not-found error-color">
						<div>
							{{_ "You_must_join_to_view_messages_in_this_channel"}}
>>>>>>> b561fd21
						</div>
					{{/each}}
				</div>
				<div class="messages-box {{#if selectable}}selectable{{/if}} {{viewMode}}">
					<div class="ticks-bar"></div>
					<button class="new-message not">
						<i class="icon-down-big"></i>
						{{_ "New_messages"}}
					</button>
					<div class="jump-recent {{#unless hasMoreNext}}not{{/unless}}">
						<button>{{_ "Jump_to_recent_messages"}} <i class="icon-level-down"></i></button>
					</div>
					{{#unless canPreview}}
						<div class="content room-not-found">
							<div>
								{{_ "You_must_join_to_view_messages_in_this_channel"}}
							</div>
						</div>
					{{/unless}}
					<div class="wrapper {{#if hasMoreNext}}has-more-next{{/if}} {{hideUsername}} {{hideAvatar}}">
						<ul aria-live="polite">
							{{#if canPreview}}
								{{#if hasMore}}
									<li class="load-more">
										{{> loading}}
									</li>
								{{else}}
									<li class="start">
										{{_ "Start_of_conversation"}}
									</li>
								{{/if}}
							{{/if}}
							{{#each messagesHistory}}
								{{#nrr nrrargs 'message' .}}{{/nrr}}
							{{/each}}
							{{#if hasMoreNext}}
								<li class="load-more">
									{{> loading}}
								</li>
<<<<<<< HEAD
=======
							{{else}}
								<li class="start color-info-font-color">
									{{_ "Start_of_conversation"}}
								</li>
>>>>>>> b561fd21
							{{/if}}
						</ul>
					</div>
				</div>
<<<<<<< HEAD
				<footer class="footer">
					{{> messageBox}}
				</footer>
			</section>
			{{#with flexData}}
				{{> flexTabBar}}
			{{/with}}
		</div>
=======
			</div>
			<footer class="footer border-component-color">
				{{> messageBox}}
			</footer>
		</section>
		<section class="flex-tab secondary-background-color">
			{{> Template.dynamic template=flexTemplate data=flexData}}
		</section>
>>>>>>> b561fd21
	</div>
</template><|MERGE_RESOLUTION|>--- conflicted
+++ resolved
@@ -5,11 +5,10 @@
 				{{_ "Drop_to_upload_file"}}
 			</div>
 		</div>
-<<<<<<< HEAD
 		<div class="flex-tab-container">
-			<section class="messages-container flex-tab-main-content {{adminClass}}" id="{{windowId}}" aria-label="{{_ "Channel"}}">
+			<section class="messages-container border-component-color flex-tab-main-content {{adminClass}}" id="{{windowId}}" aria-label="{{_ "Channel"}}">
 				{{#unless embeddedVersion}}
-				<header class="fixed-title">
+				<header class="fixed-title content-background-color border-component-color">
 					{{> burger}}
 					<h2>
 						{{#if showToggleFavorite}}
@@ -25,7 +24,7 @@
 					{{#with unreadData}}
 						{{#if since}}
 							{{#if count}}
-								<div class="unread-bar">
+								<div class="unread-bar color-primary-action-color background-component-color">
 									<button class="jump-to">
 										<span class="jump-to-large">{{_ "Jump_to_first_unread"}}</span>
 										<span class="jump-to-small">{{_ "Jump"}}</span>
@@ -44,7 +43,7 @@
 						{{/if}}
 					{{/with}}
 					{{#each uploading}}
-						<div class="upload-progress {{#if error}}upload-error{{/if}}">
+						<div class="upload-progress color-primary-action-color background-component-color {{#if error}}error-background error-border{{/if}}">
 							{{#if error}}
 								<div class="upload-progress-text">
 									{{error}}
@@ -61,92 +60,20 @@
 									</button>
 								</div>
 							{{/if}}
-=======
-		<section class="messages-container border-component-color {{adminClass}}" id="{{windowId}}" aria-label="{{_ "Channel"}}">
-			{{#unless embeddedVersion}}
-			<header class="fixed-title content-background-color border-component-color">
-				{{> burger}}
-				<h2>
-					{{#if showToggleFavorite}}
-						<a href="#favorite" class="toggle-favorite"><i class="{{favorite}}" aria-label="{{_ favoriteLabel}}"></i></a>
-					{{/if}}
-					<i class="{{roomIcon}} status-{{userStatus}}"></i>
-					<span class="room-title">{{roomName}}</span>
-					<span class="room-topic">{{{RocketChatMarkdown roomTopic}}}</span>
-				</h2>
-			</header>
-			{{/unless}}
-			<div class="container-bars {{containerBarsShow unreadData uploading}}">
-				{{#with unreadData}}
-					{{#if since}}
-						{{#if count}}
-							<div class="unread-bar color-primary-action-color background-component-color">
-								<button class="jump-to">
-									<span class="jump-to-large">{{_ "Jump_to_first_unread"}}</span>
-									<span class="jump-to-small">{{_ "Jump"}}</span>
-								</button>
-								<span class="unread-count-since">
-									{{_ "S_new_messages_since_s" count formatUnreadSince}}
-								</span>
-								<span class="unread-count">
-									{{_ "N_new_messages" count}}
-								</span>
-								<button class="mark-read">
-									{{_ "Mark_as_read"}}
-								</button>
-							</div>
-						{{/if}}
-					{{/if}}
-				{{/with}}
-				{{#each uploading}}
-					<div class="upload-progress color-primary-action-color background-component-color {{#if error}}error-background error-border{{/if}}">
-						{{#if error}}
-							<div class="upload-progress-text">
-								{{error}}
-								<button>
-									{{_ "close"}}
-								</button>
-							</div>
-						{{else}}
-							<div class="upload-progress-progress" style="width: {{percentage}}%;"></div>
-							<div class="upload-progress-text">
-								{{name}}... {{percentage}}%
-								<button>
-									{{_ "cancel"}}
-								</button>
-							</div>
-						{{/if}}
-					</div>
-				{{/each}}
-			</div>
-			<div class="messages-box {{#if selectable}}selectable{{/if}} {{viewMode}}">
-				<div class="ticks-bar"></div>
-				<button class="new-message background-primary-action-color color-primary-action-contrast not">
-					<i class="icon-down-big"></i>
-					{{_ "New_messages"}}
-				</button>
-				<div class="jump-recent background-component-color {{#unless hasMoreNext}}not{{/unless}}">
-					<button>{{_ "Jump_to_recent_messages"}} <i class="icon-level-down"></i></button>
-				</div>
-				{{#unless canPreview}}
-					<div class="content room-not-found error-color">
-						<div>
-							{{_ "You_must_join_to_view_messages_in_this_channel"}}
->>>>>>> b561fd21
 						</div>
 					{{/each}}
 				</div>
 				<div class="messages-box {{#if selectable}}selectable{{/if}} {{viewMode}}">
 					<div class="ticks-bar"></div>
-					<button class="new-message not">
+					<button class="new-message background-primary-action-color color-primary-action-contrast not">
 						<i class="icon-down-big"></i>
 						{{_ "New_messages"}}
 					</button>
-					<div class="jump-recent {{#unless hasMoreNext}}not{{/unless}}">
+					<div class="jump-recent background-component-color {{#unless hasMoreNext}}not{{/unless}}">
 						<button>{{_ "Jump_to_recent_messages"}} <i class="icon-level-down"></i></button>
 					</div>
 					{{#unless canPreview}}
-						<div class="content room-not-found">
+						<div class="content room-not-found error-color">
 							<div>
 								{{_ "You_must_join_to_view_messages_in_this_channel"}}
 							</div>
@@ -160,7 +87,7 @@
 										{{> loading}}
 									</li>
 								{{else}}
-									<li class="start">
+									<li class="start color-info-font-color">
 										{{_ "Start_of_conversation"}}
 									</li>
 								{{/if}}
@@ -172,19 +99,11 @@
 								<li class="load-more">
 									{{> loading}}
 								</li>
-<<<<<<< HEAD
-=======
-							{{else}}
-								<li class="start color-info-font-color">
-									{{_ "Start_of_conversation"}}
-								</li>
->>>>>>> b561fd21
 							{{/if}}
 						</ul>
 					</div>
 				</div>
-<<<<<<< HEAD
-				<footer class="footer">
+				<footer class="footer border-component-color">
 					{{> messageBox}}
 				</footer>
 			</section>
@@ -192,15 +111,5 @@
 				{{> flexTabBar}}
 			{{/with}}
 		</div>
-=======
-			</div>
-			<footer class="footer border-component-color">
-				{{> messageBox}}
-			</footer>
-		</section>
-		<section class="flex-tab secondary-background-color">
-			{{> Template.dynamic template=flexTemplate data=flexData}}
-		</section>
->>>>>>> b561fd21
 	</div>
 </template>