import Mentions from './Mentions';
const MentionsClient = new Mentions({
	pattern() {
		return RocketChat.settings.get('UTF8_Names_Validation');
	},
	me() {
		const me = Meteor.user();
		return me && me.username;
	}
<<<<<<< HEAD
	const msgMentionRegex = new RegExp(`(?:^|\\s|\\n)(@(${ RocketChat.settings.get('UTF8_Names_Validation') }):?)[:.,\s]?`, 'g');

	let me = Meteor.user();
	me = me ? me.username : null;

	msg = msg.replace(msgMentionRegex, function(match, mention, username) {
		if (['all', 'here'].includes(username)) {
			return match.replace(mention, `<a class="mention-link mention-link-me mention-link-all background-attention-color">${ mention }</a>`);
		}
		const mentionObj = _.findWhere(message.mentions, {username});
		if (message.temp == null && mentionObj == null) {
			return match;
		}
		const name = RocketChat.settings.get('UI_Use_Real_Name') && mentionObj && mentionObj.name;
		return match.replace(mention, `<a class="mention-link ${ username === me ? 'mention-link-me background-primary-action-color':'' }" data-username="${ username }" title="${ name ? username : '' }">${ name || mention }</a>`);
	});

	const msgChannelRegex = new RegExp(`(?:^|\\s|\\n)(#(${ RocketChat.settings.get('UTF8_Names_Validation') }))[:.,\s]?`, 'g');

	msg = msg.replace(msgChannelRegex, function(match, mention, name) {
		if (message.temp == null && _.findWhere(message.channels, {name}) == null) {
			return match;
		}
		return match.replace(mention, `<a class="mention-link" data-channel="${ name }">${ mention }</a>`);
	});
	message.html = msg;
	return message;
}


RocketChat.callbacks.add('renderMessage', MentionsClient, RocketChat.callbacks.priority.MEDIUM, 'mentions-message');

RocketChat.callbacks.add('renderMentions', MentionsClient, RocketChat.callbacks.priority.MEDIUM, 'mentions-mentions');
=======
});
RocketChat.callbacks.add('renderMessage', (message) => MentionsClient.parse(message), RocketChat.callbacks.priority.MEDIUM, 'mentions-message');
RocketChat.callbacks.add('renderMentions', (message) => MentionsClient.parse(message), RocketChat.callbacks.priority.MEDIUM, 'mentions-mentions');
>>>>>>> caeea792
<|MERGE_RESOLUTION|>--- conflicted
+++ resolved
@@ -7,42 +7,7 @@
 		const me = Meteor.user();
 		return me && me.username;
 	}
-<<<<<<< HEAD
-	const msgMentionRegex = new RegExp(`(?:^|\\s|\\n)(@(${ RocketChat.settings.get('UTF8_Names_Validation') }):?)[:.,\s]?`, 'g');
+});
 
-	let me = Meteor.user();
-	me = me ? me.username : null;
-
-	msg = msg.replace(msgMentionRegex, function(match, mention, username) {
-		if (['all', 'here'].includes(username)) {
-			return match.replace(mention, `<a class="mention-link mention-link-me mention-link-all background-attention-color">${ mention }</a>`);
-		}
-		const mentionObj = _.findWhere(message.mentions, {username});
-		if (message.temp == null && mentionObj == null) {
-			return match;
-		}
-		const name = RocketChat.settings.get('UI_Use_Real_Name') && mentionObj && mentionObj.name;
-		return match.replace(mention, `<a class="mention-link ${ username === me ? 'mention-link-me background-primary-action-color':'' }" data-username="${ username }" title="${ name ? username : '' }">${ name || mention }</a>`);
-	});
-
-	const msgChannelRegex = new RegExp(`(?:^|\\s|\\n)(#(${ RocketChat.settings.get('UTF8_Names_Validation') }))[:.,\s]?`, 'g');
-
-	msg = msg.replace(msgChannelRegex, function(match, mention, name) {
-		if (message.temp == null && _.findWhere(message.channels, {name}) == null) {
-			return match;
-		}
-		return match.replace(mention, `<a class="mention-link" data-channel="${ name }">${ mention }</a>`);
-	});
-	message.html = msg;
-	return message;
-}
-
-
-RocketChat.callbacks.add('renderMessage', MentionsClient, RocketChat.callbacks.priority.MEDIUM, 'mentions-message');
-
-RocketChat.callbacks.add('renderMentions', MentionsClient, RocketChat.callbacks.priority.MEDIUM, 'mentions-mentions');
-=======
-});
 RocketChat.callbacks.add('renderMessage', (message) => MentionsClient.parse(message), RocketChat.callbacks.priority.MEDIUM, 'mentions-message');
-RocketChat.callbacks.add('renderMentions', (message) => MentionsClient.parse(message), RocketChat.callbacks.priority.MEDIUM, 'mentions-mentions');
->>>>>>> caeea792
+RocketChat.callbacks.add('renderMentions', (message) => MentionsClient.parse(message), RocketChat.callbacks.priority.MEDIUM, 'mentions-mentions');