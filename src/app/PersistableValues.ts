import type { Certificate } from 'electron';

import { Download } from '../downloads/common';
import { Server } from '../servers/common';
import { WindowState } from '../ui/common';

type PersistableValues_0_0_0 = {
  currentServerUrl: string;
  currentView: 'add-new-server' | null;
  doCheckForUpdatesOnStartup: boolean;
  externalProtocols: Record<string, boolean>;
  isEachUpdatesSettingConfigurable: boolean;
  isMenuBarEnabled: boolean;
  isShowWindowOnUnreadChangedEnabled: boolean;
  isSideBarEnabled: boolean;
  isTrayIconEnabled: boolean;
  isUpdatingEnabled: boolean;
  rootWindowState: WindowState;
  servers: Server[];
  skippedUpdateVersion: string | null;
  trustedCertificates: Record<Server['url'], Certificate['fingerprint']>;
};

type PersistableValues_3_1_0 = Omit<
  PersistableValues_0_0_0,
  'currentServerUrl' | 'currentView'
> & {
  currentView?:
    | Exclude<PersistableValues_0_0_0['currentView'], null>
    | { url: string }
    | 'downloads'
    | 'settings';
  downloads?: Record<Download['itemId'], Download>;
};
type PersistableValues_3_5_0 = PersistableValues_3_1_0 & {
<<<<<<< HEAD
  isBugsnagEnabled: boolean;
  isFlashFrameEnabled: boolean;
=======
  isReportEnabled: boolean;
>>>>>>> e4f56904
};

export type PersistableValues = Pick<
  PersistableValues_3_5_0,
  keyof PersistableValues_3_5_0
>;

export const migrations = {
  '>=3.1.0': (before: PersistableValues_0_0_0): PersistableValues_3_1_0 => {
    const { currentServerUrl, ...rest } = before;

    return {
      ...rest,
      currentView: currentServerUrl
        ? { url: currentServerUrl }
        : rest.currentView ?? 'add-new-server',
      downloads: {},
    };
  },
  '>=3.5.0': (before: PersistableValues_3_1_0): PersistableValues_3_5_0 => ({
    ...before,
<<<<<<< HEAD
    isBugsnagEnabled: true,
    isFlashFrameEnabled: true,
=======
    isReportEnabled: true,
>>>>>>> e4f56904
  }),
};<|MERGE_RESOLUTION|>--- conflicted
+++ resolved
@@ -33,12 +33,8 @@
   downloads?: Record<Download['itemId'], Download>;
 };
 type PersistableValues_3_5_0 = PersistableValues_3_1_0 & {
-<<<<<<< HEAD
-  isBugsnagEnabled: boolean;
+  isReportEnabled: boolean;
   isFlashFrameEnabled: boolean;
-=======
-  isReportEnabled: boolean;
->>>>>>> e4f56904
 };
 
 export type PersistableValues = Pick<
@@ -60,11 +56,8 @@
   },
   '>=3.5.0': (before: PersistableValues_3_1_0): PersistableValues_3_5_0 => ({
     ...before,
-<<<<<<< HEAD
-    isBugsnagEnabled: true,
-    isFlashFrameEnabled: true,
-=======
     isReportEnabled: true,
->>>>>>> e4f56904
+    isFlashFrameEnabled:
+      process.platform === 'win32' || process.platform === 'darwin',
   }),
 };