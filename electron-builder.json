--- conflicted
+++ resolved
@@ -11,11 +11,7 @@
     "category": "public.app-category.productivity",
     "target": ["dmg", "pkg", "zip", "mas"],
     "icon": "build/icon.icns",
-<<<<<<< HEAD
-    "bundleVersion": "25062",
-=======
     "bundleVersion": "25061",
->>>>>>> df65589a
     "helperBundleId": "chat.rocket.electron.helper",
     "type": "distribution",
     "artifactName": "rocketchat-${version}-${os}.${ext}",
