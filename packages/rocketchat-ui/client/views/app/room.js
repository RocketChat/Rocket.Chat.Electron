/* globals RocketChatTabBar , fileUpload , fireGlobalEvent , mobileMessageMenu , cordova , readMessage , RoomRoles*/
import moment from 'moment';
import mime from 'mime-type/with-db';


const socialSharing = (options = {}) => window.plugins.socialsharing.share(options.message, options.subject, options.file, options.link);

const isSubscribed = _id => ChatSubscription.find({ rid: _id }).count() > 0;

const favoritesEnabled = () => RocketChat.settings.get('Favorite_Rooms');

const userCanDrop = _id => !RocketChat.roomTypes.readOnly(_id, Meteor.user());

const openProfileTab = (e, instance, username) => {
	const roomData = Session.get(`roomData${ Session.get('openedRoom') }`);

	if (RocketChat.Layout.isEmbedded()) {
		fireGlobalEvent('click-user-card-message', { username });
		e.preventDefault();
		e.stopPropagation();
		return;
	}

	if (['c', 'p', 'd'].includes(roomData.t)) {
		instance.setUserDetail(username);
	}

	instance.tabBar.setTemplate('membersList');
	return instance.tabBar.open();
};

const openProfileTabOrOpenDM = (e, instance, username) => {
	if (RocketChat.settings.get('UI_Click_Direct_Message')) {
		return Meteor.call('createDirectMessage', username, (error, result) => {
			if (error) {
				if (error.isClientSafe) {
					openProfileTab(e, instance, username);
				} else {
					return handleError(error);
				}
			}

			if ((result != null ? result.rid : undefined) != null) {
				return FlowRouter.go('direct', { username }, FlowRouter.current().queryParams);
			}
		});
	} else {
		openProfileTab(e, instance, username);
	}
};

Template.room.helpers({
	isTranslated() {
		const sub = ChatSubscription.findOne({ rid: this._id }, { fields: { autoTranslate: 1, autoTranslateLanguage: 1 } });
		return RocketChat.settings.get('AutoTranslate_Enabled') && ((sub != null ? sub.autoTranslate : undefined) === true) && (sub.autoTranslateLanguage != null);
	},

	embeddedVersion() {
		return RocketChat.Layout.isEmbedded();
	},

	favorite() {
		const sub = ChatSubscription.findOne({ rid: this._id }, { fields: { f: 1 } });
		if (((sub != null ? sub.f : undefined) != null) && sub.f && favoritesEnabled()) { return 'icon-star favorite-room pending-color'; }
		return 'icon-star-empty';
	},

	favoriteLabel() {
		const sub = ChatSubscription.findOne({ rid: this._id }, { fields: { f: 1 } });
		if (((sub != null ? sub.f : undefined) != null) && sub.f && favoritesEnabled()) { return 'Unfavorite'; }
		return 'Favorite';
	},

	subscribed() {
		return isSubscribed(this._id);
	},

	messagesHistory() {
		const hideMessagesOfType = [];
		RocketChat.settings.collection.find({_id: /Message_HideType_.+/}).forEach(function(record) {
			let types;
			const type = record._id.replace('Message_HideType_', '');
			switch (type) {
				case 'mute_unmute':
					types = [ 'user-muted', 'user-unmuted' ];
					break;
				default:
					types = [ type ];
			}
			return types.forEach(function(type) {
				const index = hideMessagesOfType.indexOf(type);

				if ((record.value === true) && (index === -1)) {
					return hideMessagesOfType.push(type);
				} else if (index > -1) {
					return hideMessagesOfType.splice(index, 1);
				}
			});
		});

		const query =
			{rid: this._id};

		if (hideMessagesOfType.length > 0) {
			query.t =
				{$nin: hideMessagesOfType};
		}

		const options = {
			sort: {
				ts: 1
			}
		};

		return ChatMessage.find(query, options);
	},

	hasMore() {
		return RoomHistoryManager.hasMore(this._id);
	},

	hasMoreNext() {
		return RoomHistoryManager.hasMoreNext(this._id);
	},

	isLoading() {
		return RoomHistoryManager.isLoading(this._id);
	},

	windowId() {
		return `chat-window-${ this._id }`;
	},

	uploading() {
		return Session.get('uploading');
	},

	roomLeader() {
		const roles = RoomRoles.findOne({ rid: this._id, roles: 'leader', 'u._id': { $ne: Meteor.userId() } });
		if (roles) {
			const leader = RocketChat.models.Users.findOne({ _id: roles.u._id }, { fields: { status: 1 }}) || {};
			return {
				...roles.u,
				name: RocketChat.settings.get('UI_Use_Real_Name') ? (roles.u.name || roles.u.username) : roles.u.username,
				status: leader.status || 'offline',
				statusDisplay: (status => status.charAt(0).toUpperCase() + status.slice(1))(leader.status || 'offline')
			};
		}
	},

	chatNowLink() {
		return RocketChat.roomTypes.getRouteLink('d', { name: this.username });
	},

	roomName() {
		const roomData = Session.get(`roomData${ this._id }`);
		if (!roomData) { return ''; }

		return RocketChat.roomTypes.getRoomName(roomData.t, roomData);
	},

	secondaryName() {
		const roomData = Session.get(`roomData${ this._id }`);
		if (!roomData) { return ''; }

		return RocketChat.roomTypes.getSecondaryRoomName(roomData.t, roomData);
	},

	roomTopic() {
		const roomData = Session.get(`roomData${ this._id }`);
		if (!roomData) { return ''; }
		return roomData.topic;
	},

	showAnnouncement() {
		const roomData = Session.get(`roomData${ this._id }`);
		if (!roomData) { return false; }
		return (roomData.announcement !== undefined) && (roomData.announcement !== '');
	},

	roomAnnouncement() {
		const roomData = Session.get(`roomData${ this._id }`);
		if (!roomData) { return ''; }
		return roomData.announcement;
	},

	roomIcon() {
		const roomData = Session.get(`roomData${ this._id }`);
		if (!(roomData != null ? roomData.t : undefined)) { return ''; }

		return RocketChat.roomTypes.getIcon(roomData != null ? roomData.t : undefined);
	},

	userStatus() {
		const roomData = Session.get(`roomData${ this._id }`);
		return RocketChat.roomTypes.getUserStatus(roomData.t, this._id) || 'offline';
	},

	maxMessageLength() {
		return RocketChat.settings.get('Message_MaxAllowedSize');
	},

	unreadData() {
		const data =
			{count: RoomHistoryManager.getRoom(this._id).unreadNotLoaded.get() + Template.instance().unreadCount.get()};

		const room = RoomManager.getOpenedRoomByRid(this._id);
		if (room != null) {
			data.since = room.unreadSince != null ? room.unreadSince.get() : undefined;
		}

		return data;
	},

	containerBarsShow(unreadData, uploading) {
		if ((((unreadData != null ? unreadData.count : undefined) > 0) && (unreadData.since != null)) || ((uploading != null ? uploading.length : undefined) > 0)) { return 'show'; }
	},

	formatUnreadSince() {
		if ((this.since == null)) { return; }

		return moment(this.since).calendar(null, {sameDay: 'LT'});
	},

	flexData() {
		const flexData = {
			tabBar: Template.instance().tabBar,
			data: {
				rid: this._id,
				userDetail: Template.instance().userDetail.get(),
				clearUserDetail: Template.instance().clearUserDetail
			}
		};

		return flexData;
	},

	adminClass() {
		if (RocketChat.authz.hasRole(Meteor.userId(), 'admin')) { return 'admin'; }
	},

	showToggleFavorite() {
		if (isSubscribed(this._id) && favoritesEnabled()) { return true; }
	},

	viewMode() {
		const user = Meteor.user();
		const viewMode = user && user.settings && user.settings.preferences && user.settings.preferences.viewMode;
		const modes = ['', 'cozy', 'compact'];
		return modes[viewMode] || modes[0];
	},

	selectable() {
		return Template.instance().selectable.get();
	},

	hideUsername() {
		const user = Meteor.user();
		return user && user.settings && user.settings.preferences && user.settings.preferences.hideUsernames ? 'hide-usernames' : undefined;
	},

	hideAvatar() {
		const user = Meteor.user();
		return user && user.settings && user.settings.preferences && user.settings.preferences.hideAvatars ? 'hide-avatars' : undefined;
	},

	userCanDrop() {
		return userCanDrop(this._id);
	},

	canPreview() {
		const room = Session.get(`roomData${ this._id }`);
		if (room && room.t !== 'c') {
			return true;
		}

		if (RocketChat.settings.get('Accounts_AllowAnonymousRead') === true) {
			return true;
		}

		if (RocketChat.authz.hasAllPermission('preview-c-room')) {
			return true;
		}

		return (RocketChat.models.Subscriptions.findOne({rid: this._id}) != null);

<<<<<<< HEAD
=======
	},
	toolbarButtons() {
		const toolbar = Session.get('toolbarButtons') || { buttons: {} };
		const buttons = Object.keys(toolbar.buttons).map(key => {
			return {
				id: key,
				...toolbar.buttons[key]
			};
		});
		return { buttons };
	},
	hideLeaderHeader() {
		return Template.instance().hideLeaderHeader.get() ? 'animated-hidden' : '';
	},
	hasLeader() {
		if (RoomRoles.findOne({ rid: this._id, roles: 'leader', 'u._id': { $ne: Meteor.userId() } }, { fields: { _id: 1 } })) {
			return 'has-leader';
		}
>>>>>>> 56c738ec
	}
});

let isSocialSharingOpen = false;
let touchMoved = false;
let lastTouchX = null;
let lastTouchY = null;
let lastScrollTop;

Template.room.events({
	'click .iframe-toolbar button'() {
		fireGlobalEvent('click-toolbar-button', { id: this.id });
	},

	'click, touchend'(e, t) {
		return Meteor.setTimeout(() => t.sendToBottomIfNecessaryDebounced(), 100);
	},

	'click .messages-container'() {
		const user = Meteor.user();

		if ((Template.instance().tabBar.getState() === 'opened') && user && user.settings && user.settings.preferences && user.settings.preferences.hideFlexTab) {
			return Template.instance().tabBar.close();
		}
	},

	'touchstart .message'(e, t) {
		const touches = e.originalEvent.touches;
		if (touches && touches.length) {
			lastTouchX = touches[0].pageX;
			lastTouchY = touches[0].pagey;
		}
		touchMoved = false;
		isSocialSharingOpen = false;
		if (e.originalEvent.touches.length !== 1) {
			return;
		}

		if ($(e.currentTarget).hasClass('system')) {
			return;
		}

		if (e.target && (e.target.nodeName === 'AUDIO')) {
			return;
		}

		if (e.target && (e.target.nodeName === 'A') && /^https?:\/\/.+/.test(e.target.getAttribute('href'))) {
			e.preventDefault();
			e.stopPropagation();
		}

		const message = this._arguments[1];
		const doLongTouch = () => {

			if ((window.plugins != null ? window.plugins.socialsharing : undefined) != null) {
				isSocialSharingOpen = true;

				if (e.target && (e.target.nodeName === 'A') && /^https?:\/\/.+/.test(e.target.getAttribute('href'))) {
					if (message.attachments != null) {
						const attachment = _.find(message.attachments, item => item.title === e.target.innerText);
						if (attachment != null) {
							socialSharing({
								file: e.target.href,
								subject: e.target.innerText,
								message: message.msg
							});
							return;
						}
					}

					socialSharing({
						link: e.target.href,
						subject: e.target.innerText,
						message: message.msg
					});
					return;
				}

				if (e.target && (e.target.nodeName === 'IMG')) {
					socialSharing({
						file: e.target.src,
						message: message.msg
					});
					return;
				}
			}

			return mobileMessageMenu.show(message, t, e, this);
		};

		Meteor.clearTimeout(t.touchtime);
		return t.touchtime = Meteor.setTimeout(doLongTouch, 500);
	},

	'click .message img'(e, t) {
		Meteor.clearTimeout(t.touchtime);
		if ((isSocialSharingOpen === true) || (touchMoved === true)) {
			e.preventDefault();
			return e.stopPropagation();
		}
	},

	'touchend .message'(e, t) {
		Meteor.clearTimeout(t.touchtime);
		if (isSocialSharingOpen === true) {
			e.preventDefault();
			e.stopPropagation();
			return;
		}

		if (e.target && (e.target.nodeName === 'A') && /^https?:\/\/.+/.test(e.target.getAttribute('href'))) {
			if (touchMoved === true) {
				e.preventDefault();
				e.stopPropagation();
				return;
			}

			if ((typeof cordova !== 'undefined' && cordova !== null ? cordova.InAppBrowser : undefined) != null) {
				return cordova.InAppBrowser.open(e.target.href, '_system');
			} else {
				return window.open(e.target.href);
			}
		}
	},

	'touchmove .message'(e, t) {
		const touches = e.originalEvent.touches;
		if (touches && touches.length) {
			const deltaX = Math.abs(lastTouchX - touches[0].pageX);
			const deltaY = Math.abs(lastTouchY - touches[0].pageY);
			if (deltaX > 5 || deltaY > 5) {
				touchMoved = true;
			}
		}
		return Meteor.clearTimeout(t.touchtime);
	},

	'touchcancel .message'(e, t) {
		return Meteor.clearTimeout(t.touchtime);
	},

	'click .upload-progress-text > button'(e) {
		e.preventDefault();
		return Session.set(`uploading-cancel-${ this.id }`, true);
	},

	'click .unread-bar > button.mark-read'() {
		return readMessage.readNow(true);
	},

	'click .unread-bar > button.jump-to'(e, t) {
		const { _id } = t.data;
		const room = RoomHistoryManager.getRoom(_id);
		let message = room && room.firstUnread.get();
		if (message) {
			return RoomHistoryManager.getSurroundingMessages(message, 50);
		} else {
			const subscription = ChatSubscription.findOne({ rid: _id });
			message = ChatMessage.find({ rid: _id, ts: { $gt: (subscription != null ? subscription.ls : undefined) } }, { sort: { ts: 1 }, limit: 1 }).fetch()[0];
			return RoomHistoryManager.getSurroundingMessages(message, 50);
		}
	},

	'click .toggle-favorite'(event) {
		event.stopPropagation();
		event.preventDefault();
		return Meteor.call('toggleFavorite', this._id, !$('i', event.currentTarget).hasClass('favorite-room'), function(err) {
			if (err) {
				return handleError(err);
			}
		});
	},

	'click .edit-room-title'(event) {
		event.preventDefault();
		Session.set('editRoomTitle', true);
		$('.fixed-title').addClass('visible');
		return Meteor.setTimeout(() => $('#room-title-field').focus().select(), 10);
	},

	'click .flex-tab .user-image > button'(e, instance) {
		if (!Meteor.userId()) {
			return;
		}
<<<<<<< HEAD
		instance.tabBar.open();
		return instance.setUserDetail(this.user.username);
	},

	'click .user-card-message'(e, instance) {
		if (!Meteor.userId()) {
			return;
		}
		const roomData = Session.get(`roomData${ this._arguments[1].rid }`);

		if (RocketChat.Layout.isEmbedded()) {
			fireGlobalEvent('click-user-card-message', { username: this._arguments[1].u.username });
			e.preventDefault();
			e.stopPropagation();
=======

		openProfileTabOrOpenDM(e, instance, this.user.username);
	},

	'click .user-card-message'(e, instance) {
		if (!Meteor.userId() || !this._arguments) {
>>>>>>> 56c738ec
			return;
		}

		const username = this._arguments[1].u.username;

		openProfileTabOrOpenDM(e, instance, username);
	},

	'scroll .wrapper': _.throttle(function(e, t) {
		if (e.target.scrollTop < lastScrollTop) {
			t.hideLeaderHeader.set(false);
		} else if (e.target.scrollTop > $('.room-leader').height()) {
			t.hideLeaderHeader.set(true);
		}
		lastScrollTop = e.target.scrollTop;

		if (RoomHistoryManager.isLoading(this._id) === false && RoomHistoryManager.hasMore(this._id) === true || RoomHistoryManager.hasMoreNext(this._id) === true) {
			if (RoomHistoryManager.hasMore(this._id) === true && e.target.scrollTop === 0) {
				return RoomHistoryManager.getMore(this._id);
			} else if (RoomHistoryManager.hasMoreNext(this._id) === true && e.target.scrollTop >= e.target.scrollHeight - e.target.clientHeight) {
				return RoomHistoryManager.getMoreNext(this._id);
			}
		}
	}, 200),

	'click .new-message'() {
		Template.instance().atBottom = true;
		return Template.instance().find('.input-message').focus();
	},

	'click .message-cog'() {
		const [, message] = this._arguments;
		RocketChat.MessageAction.hideDropDown();

		let dropDown = $(`.messages-box \#${ message._id } .message-dropdown`);

		if (dropDown.length === 0) {
			const actions = RocketChat.MessageAction.getButtons(message, 'message');

			const el = Blaze.toHTMLWithData(Template.messageDropdown,
				{actions});

			$(`.messages-box \#${ message._id } .message-cog-container`).append(el);

			dropDown = $(`.messages-box \#${ message._id } .message-dropdown`);
		}

		return dropDown.show();
	},

	'click .message-dropdown .message-action'(e, t) {
		const el = $(e.currentTarget);

		const button = RocketChat.MessageAction.getButtonById(el.data('id'));
		if ((button != null ? button.action : undefined) != null) {
			return button.action.call(this, e, t);
		}
	},

	'click .message-dropdown-close'() {
		return RocketChat.MessageAction.hideDropDown();
	},

	'click .mention-link'(e, instance) {
		if (!Meteor.userId()) {
			return;
		}
		const channel = $(e.currentTarget).data('channel');
		if (channel != null) {
			if (RocketChat.Layout.isEmbedded()) {
				return fireGlobalEvent('click-mention-link', { path: FlowRouter.path('channel', {name: channel}), channel });
			}

			FlowRouter.go('channel', { name: channel }, FlowRouter.current().queryParams);
			return;
		}

		const username = $(e.currentTarget).data('username');

		openProfileTabOrOpenDM(e, instance, username);
	},

	'click .image-to-download'(event) {
		ChatMessage.update({_id: this._arguments[1]._id, 'urls.url': $(event.currentTarget).data('url')}, {$set: {'urls.$.downloadImages': true}});
		return ChatMessage.update({_id: this._arguments[1]._id, 'attachments.image_url': $(event.currentTarget).data('url')}, {$set: {'attachments.$.downloadImages': true}});
	},

	'click .collapse-switch'(e) {
		const index = $(e.currentTarget).data('index');
		const collapsed = $(e.currentTarget).data('collapsed');
		const id = this._arguments[1]._id;

		if ((this._arguments[1] != null ? this._arguments[1].attachments : undefined) != null) {
			ChatMessage.update({_id: id}, {$set: {[`attachments.${ index }.collapsed`]: !collapsed}});
		}

		if ((this._arguments[1] != null ? this._arguments[1].urls : undefined) != null) {
			return ChatMessage.update({_id: id}, {$set: {[`urls.${ index }.collapsed`]: !collapsed}});
		}
	},

	'dragenter .dropzone'(e) {
		const types = e.originalEvent && e.originalEvent.dataTransfer && e.originalEvent.dataTransfer.types;
		if (types != null && types.length > 0 && _.every(types, type => type.indexOf('text/') === -1 || type.indexOf('text/uri-list') !== -1) && userCanDrop(this._id)) {
			return e.currentTarget.classList.add('over');
		}
	},

	'dragleave .dropzone-overlay'(e) {
		return e.currentTarget.parentNode.classList.remove('over');
	},

	'dragover .dropzone-overlay'(e) {
		e = e.originalEvent || e;
		if (['move', 'linkMove'].includes(e.dataTransfer.effectAllowed)) {
			return e.dataTransfer.dropEffect = 'move';
		} else {
			return e.dataTransfer.dropEffect = 'copy';
		}
	},

	'dropped .dropzone-overlay'(event) {
		event.currentTarget.parentNode.classList.remove('over');

		const e = event.originalEvent || event;
		const files = (e.dataTransfer != null ? e.dataTransfer.files : undefined) || [];

		const filesToUpload = [];
		for (const file of Array.from(files)) {
			// `file.type = mime.lookup(file.name)` does not work.
			Object.defineProperty(file, 'type', { value: mime.lookup(file.name) });
			filesToUpload.push({
				file,
				name: file.name
			});
		}

		return fileUpload(filesToUpload);
	},

	'load img'(e, template) {
		return (typeof template.sendToBottomIfNecessary === 'function' ? template.sendToBottomIfNecessary() : undefined);
	},

	'click .jump-recent button'(e, template) {
		e.preventDefault();
		template.atBottom = true;
		return RoomHistoryManager.clear(template && template.data && template.data._id);
	},

	'click .message'(e, template) {
		if (template.selectable.get()) {
			(document.selection != null ? document.selection.empty() : undefined) || (typeof window.getSelection === 'function' ? window.getSelection().removeAllRanges() : undefined);
			const data = Blaze.getData(e.currentTarget);
			const _id = data && data._arguments && data._arguments[1] && data._arguments[1]._id;

			if (!template.selectablePointer) {
				template.selectablePointer = _id;
			}

			if (!e.shiftKey) {
				template.selectedMessages = template.getSelectedMessages();
				template.selectedRange = [];
				template.selectablePointer = _id;
			}

			template.selectMessages(_id);

			const selectedMessages = $('.messages-box .message.selected').map((i, message) => message.id);
			const removeClass = _.difference(selectedMessages, template.getSelectedMessages());
			const addClass = _.difference(template.getSelectedMessages(), selectedMessages);
			removeClass.forEach(message => $(`.messages-box #${ message }`).removeClass('selected'));
			addClass.forEach(message => $(`.messages-box #${ message }`).addClass('selected'));
		}
	}
});


Template.room.onCreated(function() {
	// this.scrollOnBottom = true
	// this.typing = new msgTyping this.data._id
	this.showUsersOffline = new ReactiveVar(false);
	this.atBottom = FlowRouter.getQueryParam('msg') ? false : true;
	this.unreadCount = new ReactiveVar(0);

	this.selectable = new ReactiveVar(false);
	this.selectedMessages = [];
	this.selectedRange = [];
	this.selectablePointer = null;

	this.flexTemplate = new ReactiveVar;

	this.userDetail = new ReactiveVar(FlowRouter.getParam('username'));

	this.tabBar = new RocketChatTabBar();
	this.tabBar.showGroup(FlowRouter.current().route.name);

	this.hideLeaderHeader = new ReactiveVar(false);

	this.resetSelection = enabled => {
		this.selectable.set(enabled);
		$('.messages-box .message.selected').removeClass('selected');
		this.selectedMessages = [];
		this.selectedRange = [];
		return this.selectablePointer = null;
	};

	this.selectMessages = to => {
		if ((this.selectablePointer === to) && (this.selectedRange.length > 0)) {
			return this.selectedRange = [];
		} else {
			const message1 = ChatMessage.findOne(this.selectablePointer);
			const message2 = ChatMessage.findOne(to);

			const minTs = _.min([message1.ts, message2.ts]);
			const maxTs = _.max([message1.ts, message2.ts]);

			return this.selectedRange = _.pluck(ChatMessage.find({ rid: message1.rid, ts: { $gte: minTs, $lte: maxTs } }).fetch(), '_id');
		}
	};

	this.getSelectedMessages = () => {
		let previewMessages;
		const messages = this.selectedMessages;
		let addMessages = false;
		for (const message of Array.from(this.selectedRange)) {
			if (messages.indexOf(message) === -1) {
				addMessages = true;
				break;
			}
		}

		if (addMessages) {
			previewMessages = _.compact(_.uniq(this.selectedMessages.concat(this.selectedRange)));
		} else {
			previewMessages = _.compact(_.difference(this.selectedMessages, this.selectedRange));
		}

		return previewMessages;
	};

	this.setUserDetail = username => {
		return this.userDetail.set(username);
	};

	this.clearUserDetail = () => {
		return this.userDetail.set(null);
	};

	Meteor.call('getRoomRoles', this.data._id, function(error, results) {
		if (error) {
			return handleError(error);
		}

		return Array.from(results).map((record) => {
			delete record._id;
			RoomRoles.upsert({ rid: record.rid, 'u._id': record.u._id }, record);
		});
	});
	return RoomRoles.find({ rid: this.data._id }).observe({
		added: role => {
			if (!role.u||!role.u._id) {
				return;
			}
			return ChatMessage.update({ rid: this.data._id, 'u._id': role.u._id }, { $addToSet: { roles: role._id } }, { multi: true });
		}, // Update message to re-render DOM
		changed: (role) => {
			if (!role.u||!role.u._id) {
				return;
			}
			return ChatMessage.update({ rid: this.data._id, 'u._id': role.u._id }, { $inc: { rerender: 1 } }, { multi: true });
		}, // Update message to re-render DOM
		removed: role => {
			if (!role.u||!role.u._id) {
				return;
			}
			return ChatMessage.update({ rid: this.data._id, 'u._id': role.u._id }, { $pull: { roles: role._id } }, { multi: true });
		}});
}); // Update message to re-render DOM

Template.room.onDestroyed(function() {
	return window.removeEventListener('resize', this.onWindowResize);
});

Template.room.onRendered(function() {
	window.chatMessages = window.chatMessages || {};
	if (!window.chatMessages[Session.get('openedRoom')]) {
		window.chatMessages[Session.get('openedRoom')] = new ChatMessages;
	}
	window.chatMessages[Session.get('openedRoom')].init(this.firstNode);

	if (Meteor.Device.isDesktop()) {
		setTimeout(() => $('.message-form .input-message').focus(), 100);
	}

	// ScrollListener.init()

	const wrapper = this.find('.wrapper');
	const wrapperUl = this.find('.wrapper > ul');
	const newMessage = this.find('.new-message');

	const template = this;

	const messageBox = $('.messages-box');

	template.isAtBottom = function(scrollThreshold) {
		if ((scrollThreshold == null)) { scrollThreshold = 0; }
		if ((wrapper.scrollTop + scrollThreshold) >= (wrapper.scrollHeight - wrapper.clientHeight)) {
			newMessage.className = 'new-message background-primary-action-color color-content-background-color not';
			return true;
		}
		return false;
	};

	template.sendToBottom = function() {
		wrapper.scrollTop = wrapper.scrollHeight - wrapper.clientHeight;
		return newMessage.className = 'new-message background-primary-action-color color-content-background-color not';
	};

	template.checkIfScrollIsAtBottom = function() {
		template.atBottom = template.isAtBottom(100);
		readMessage.enable();
		return readMessage.read();
	};

	template.sendToBottomIfNecessary = function() {
		if ((template.atBottom === true) && (template.isAtBottom() !== true)) {
			return template.sendToBottom();
		}
	};

	template.sendToBottomIfNecessaryDebounced = _.debounce(template.sendToBottomIfNecessary, 10);

	template.sendToBottomIfNecessary();

	if ((window.MutationObserver == null)) {
		wrapperUl.addEventListener('DOMSubtreeModified', () => template.sendToBottomIfNecessaryDebounced());
	} else {
		const observer = new MutationObserver((mutations) => mutations.forEach(() => template.sendToBottomIfNecessaryDebounced()));

		observer.observe(wrapperUl, {childList: true});
	}
	// observer.disconnect()

	template.onWindowResize = () =>
		Meteor.defer(() => template.sendToBottomIfNecessaryDebounced())
	;

	window.addEventListener('resize', template.onWindowResize);

	wrapper.addEventListener('mousewheel', function() {
		template.atBottom = false;
		return Meteor.defer(() => template.checkIfScrollIsAtBottom());
	});

	wrapper.addEventListener('wheel', function() {
		template.atBottom = false;
		return Meteor.defer(() => template.checkIfScrollIsAtBottom());
	});

	wrapper.addEventListener('touchstart', () => template.atBottom = false);

	wrapper.addEventListener('touchend', function() {
		Meteor.defer(() => template.checkIfScrollIsAtBottom());
		Meteor.setTimeout(() => template.checkIfScrollIsAtBottom(), 1000);
		return Meteor.setTimeout(() => template.checkIfScrollIsAtBottom(), 2000);
	});

	wrapper.addEventListener('scroll', function() {
		template.atBottom = false;
		return Meteor.defer(() => template.checkIfScrollIsAtBottom());
	});

	$('.flex-tab-bar').on('click', (/*e, t*/) =>
		Meteor.setTimeout(() => template.sendToBottomIfNecessaryDebounced(), 50)
	);
	lastScrollTop = $('.messages-box .wrapper').scrollTop();

	const rtl = $('html').hasClass('rtl');

	const updateUnreadCount = _.throttle(function() {
		let lastInvisibleMessageOnScreen;
		const messageBoxOffset = messageBox.offset();

		if (rtl) {
			lastInvisibleMessageOnScreen = document.elementFromPoint((messageBoxOffset.left+messageBox.width())-1, messageBoxOffset.top+1);
		} else {
			lastInvisibleMessageOnScreen = document.elementFromPoint(messageBoxOffset.left+1, messageBoxOffset.top+1);
		}

		if ((lastInvisibleMessageOnScreen != null ? lastInvisibleMessageOnScreen.id : undefined) != null) {
			const lastMessage = ChatMessage.findOne(lastInvisibleMessageOnScreen.id);
			if (lastMessage != null) {
				const subscription = ChatSubscription.findOne({rid: template.data._id});
				const count = ChatMessage.find({rid: template.data._id, ts: {$lte: lastMessage.ts, $gt: (subscription != null ? subscription.ls : undefined)}}).count();
				return template.unreadCount.set(count);
			} else {
				return template.unreadCount.set(0);
			}
		}
	}, 300);

	readMessage.onRead(function(rid) {
		if (rid === template.data._id) {
			return template.unreadCount.set(0);
		}
	});

	wrapper.addEventListener('scroll', () => updateUnreadCount());
	/* globals WebRTC */
	// salva a data da renderização para exibir alertas de novas mensagens
	$.data(this.firstNode, 'renderedAt', new Date);

	const webrtc = WebRTC.getInstanceByRoomId(template.data._id);
	if (webrtc != null) {
		Tracker.autorun(() => {
			const remoteItems = webrtc.remoteItems.get();
			if (remoteItems && remoteItems.length > 0) {
				this.tabBar.setTemplate('membersList');
				this.tabBar.open();
			}

			if (webrtc.localUrl.get() != null) {
				this.tabBar.setTemplate('membersList');
				return this.tabBar.open();
			}
		});
	}
});<|MERGE_RESOLUTION|>--- conflicted
+++ resolved
@@ -284,8 +284,6 @@
 
 		return (RocketChat.models.Subscriptions.findOne({rid: this._id}) != null);
 
-<<<<<<< HEAD
-=======
 	},
 	toolbarButtons() {
 		const toolbar = Session.get('toolbarButtons') || { buttons: {} };
@@ -304,7 +302,6 @@
 		if (RoomRoles.findOne({ rid: this._id, roles: 'leader', 'u._id': { $ne: Meteor.userId() } }, { fields: { _id: 1 } })) {
 			return 'has-leader';
 		}
->>>>>>> 56c738ec
 	}
 });
 
@@ -489,29 +486,12 @@
 		if (!Meteor.userId()) {
 			return;
 		}
-<<<<<<< HEAD
-		instance.tabBar.open();
-		return instance.setUserDetail(this.user.username);
-	},
-
-	'click .user-card-message'(e, instance) {
-		if (!Meteor.userId()) {
-			return;
-		}
-		const roomData = Session.get(`roomData${ this._arguments[1].rid }`);
-
-		if (RocketChat.Layout.isEmbedded()) {
-			fireGlobalEvent('click-user-card-message', { username: this._arguments[1].u.username });
-			e.preventDefault();
-			e.stopPropagation();
-=======
 
 		openProfileTabOrOpenDM(e, instance, this.user.username);
 	},
 
 	'click .user-card-message'(e, instance) {
 		if (!Meteor.userId() || !this._arguments) {
->>>>>>> 56c738ec
 			return;
 		}
 
