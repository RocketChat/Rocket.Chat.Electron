--- conflicted
+++ resolved
@@ -424,15 +424,6 @@
     "cancel": "Cancelar",
     "share": "Compartir"
   },
-<<<<<<< HEAD
-  "lockScreen": {
-    "title": "Pantalla bloqueada",
-    "description": "Desbloquea la aplicación para continuar",
-    "placeholder": "Introducir contraseña",
-    "unlock": "Desbloquear",
-    "incorrect": "Contraseña incorrecta",
-    "unlockFailed": "No se pudo desbloquear"
-=======
   "serverInfo": {
     "title": "Información del Servidor",
     "urlLabel": "URL:",
@@ -458,6 +449,13 @@
       "label": "Expiración:",
       "expiresOn": "Expira el {{date}}"
     }
->>>>>>> 98551b76
+  },
+  "lockScreen": {
+    "title": "Pantalla bloqueada",
+    "description": "Desbloquea la aplicación para continuar",
+    "placeholder": "Introducir contraseña",
+    "unlock": "Desbloquear",
+    "incorrect": "Contraseña incorrecta",
+    "unlockFailed": "No se pudo desbloquear"
   }
 }