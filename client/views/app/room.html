<template name="room">
	<section class="room-container" id="{{roomContainerId}}">
		<section class="messages-container" id="{{windowId}}">
			<header class="fixed-title">
				<div class="burger">
					<i></i>
					<i></i>
					<i></i>
				</div>
				<h2>
					{{#if subscribed}}
						<a href="#favorite" class="toggle-favorite"><i class="{{favorite}}"></i></a>
					{{/if}}
					<i class="{{roomTypeIcon}}"></i>
					<span class="room-title {{editingTitle}}">{{roomName}}</span>
					{{#if canEditName}}
					<input type="text" id="room-title-field" class="{{showEditingTitle}}" value="{{roomNameEdit}}" dir="auto">
					<a href="#edit" class="edit-room-title"><i class="icon-pencil"></i></a>
					{{/if}}
				</h2>
			</header>
			<div class="messages-box">
				<div class="wrapper">
					<ul>
						{{#if hasMore}}
							<li class="load-more">
								<button class="button secondary load-more {{isLoading}}">{{_ "Load_more"}}</button>
							</li>
						{{else}}
							<li class="start">
								{{_ "Start_of_conversation"}}
							</li>
						{{/if}}
						{{#each messagesHistory}}
							{{#nrr nrrargs 'message' .}}{{/nrr}}
						{{/each}}
					</ul>
				</div>
				<div class="new-message not">
					<i class="icon-down-big"></i>
					<span>{{_ "New_messages"}}</span>
				</div>
			</div>
			<footer class="footer">
				{{#if subscribed}}
					<form class="message-form" method="post" action="/">
						<div>
							{{> messagePopupConfig getPupupConfig}}
							<textarea dir="auto" name="msg" class="input-message"></textarea>
							<i class="icon-paper-plane" title="{{_ "Send_Message"}}"></i>
						</div>
						<div class="users-typing">
							{{#with usersTyping}}
								<strong>{{users}}</strong>
								{{#if multi}}
									{{#if selfTyping}}
										{{_ "are_also_typing"}}
									{{else}}
										{{_ "are_typing"}}
									{{/if}}
								{{else}}
									{{#if selfTyping}}
										{{_ "is_also_typing"}}
									{{else}}
										{{_ "is_typing"}}
									{{/if}}
								{{/if}}
							{{/with}}
						</div>
						<div class="formatting-tips" aria-hidden="true" dir="auto">
							<b>*{{_ "bold"}}*</b>
							<i>_{{_ "italics"}}_</i>
							<span>~<strike>{{_ "strike"}}</strike>~</span>
							<code class="inline">`{{_ "inline_code"}}`</code>
							<code class="inline"><span class="hidden-br"><br></span>```<span class="hidden-br"><br></span><i class="icon-level-down"></i>{{_ "multi"}}<span class="hidden-br"><br></span><i class="icon-level-down"></i>{{_ "line"}}<span class="hidden-br"><br></span><i class="icon-level-down"></i>```</code>
							<q><span class="hidden-br"><br></span>&gt;{{_ "quote"}}</q>
						</div>
					</form>
				{{else}}
					<div>
						{{{_ "you_are_in_preview_mode_of" room_name=roomName}}}
						<button class="button join"><span><i class="icon-login"></i> {{_ "join"}}</span></button>
					</div>
				{{/if}}
			</footer>
		</section>
		<section class="flex-tab">
			<div class="control">
				<button class="more"><span class="arrow {{arrowPosition}}"></span></button>
				{{#if canAddUser}}
					<div class="search-form">
						<div class="input-line search">
							{{> inputAutocomplete settings=autocompleteSettingsAddUser id="user-add-search" class="search" placeholder=tAddUsers}}
							<i class="icon-plus"></i>
						</div>
					</div>
				{{else}}
					{{#if isChannel}}
						<form class="search-form" role="form">
							<div class="input-line search">
								{{> inputAutocomplete settings=autocompleteSettingsRoomSearch id="room-search" class="search" placeholder=tQuickSearch autocomplete="off"}}
								<i class="icon-search"></i>
							</div>
						</form>
					{{/if}}
				{{/if}}
			</div>
			{{#if flexOpened}}
				<div class="content">
					{{#if isGroupChat}}
						<div class="list-view{{#if $.Session.get 'showUserInfo'}} -hidden{{/if}}">
							{{#with roomUsers}}
								<div class="status">
									<h2>{{_ "Members_List"}}</h2> {{!--
									<p>
										{{{_ "Showing_online_users" total_online=totalOnline total=total}}}
										<button class="see-all">{{seeAll}}</button>
									</p>--}}
								</div>
								<ul class='list cf_ lines'>
									{{#each users}}
										{{#with userActiveByUsername .}}
											<li class='user-image user-card-room status-{{status}}'>
												<a data-username="{{username}}" tabindex="0" title="{{username}}">
													{{> avatar username=username}}
													<p>{{username}}</p>
												</a>
											</li>
										{{/with}}
									{{/each}}
								</ul>
							{{/with}}
						</div>
						<div class="user-view animated{{#unless $.Session.get 'showUserInfo'}} -hidden{{/unless}}">
							{{#with flexUserInfo}}
								<div class="about cf_">
									<div class="thumb">
										{{> avatar username=username}}
									</div>
									<div class="info">
										<h3>{{username}}</h3>
										{{#if contactCode}}
											<div class="contact-code">{{_ "Contact"}} {{contactCode}}</div>
										{{/if}}
										{{!--
										{{#each emails}}
											<p><i class="icon-mail"></i> {{address}}</p>
										{{/each}}
										{{#if phone}}
											<p><i class="icon-phone"></i> {{phone}}</p>
										{{/if}}
										--}}
									</div>
								</div>
								<nav>
									<button class='button secondary back'><span>{{_ "View_All"}} <i class='icon-angle-right'></i></span></button>
									<button class='button pvt-msg'><span><i class='icon-chat'></i> {{_ "Conversation"}}</span></button>
								</nav>
							{{/with}}
						</div>
					{{else}}
						<div class="user-view">
							{{#with userData}}
								<div class="about cf_">
									
										{{#if selfVideoUrl}}
<<<<<<< HEAD
											<video class="video-remote" src="{{remoteVideoUrl}}" style="width: 100%; margin-bottom: 10px; background-color: #000;" autoplay="true"></video>
											<video class="video-self" src="{{selfVideoUrl}}" style="width: 100px; position: absolute; top: 21px; right: 21px; border: 1px solid #FFF; background-color: #000;" autoplay="true" muted="true" volume="0"></video>
=======
											{{#if rtcLayout2}}
											<div style="display: flex; flex-direction: row; align-items: center; width: 800px; height: 350px">
												<video class="video-remote" src="{{remoteVideoUrl}}" style="flex: 1 0; min-width: 380px; height: 285px; margin: 10px; background-color: #000;"  autoplay></video>
												<video class="video-self" src="{{selfVideoUrl}}" style="flex: 1 0;  min-width: 380px; height: 285px; margin: 10px; background-color: #000;" autoplay muted></video>
											</div>
											{{else}}
											  {{#if rtcLayout1}}
											  <div style="display: flex; flex-direction: column; align-items: center; width: 360px; height: 500px">	
												<video class="video-remote" src="{{remoteVideoUrl}}" style="flex: 1 1;  width: 320px; margin: 10px; background-color: #000;" autoplay></video>
												<video class="video-self" src="{{selfVideoUrl}}" style="flex: 1 1; width: 320px; margin: 10px; background-color: #000;" autoplay muted></video>
											  </div>
											  {{else}}
											  <div>
												<video class="video-remote" src="{{remoteVideoUrl}}" style="width: 100%; align-items: center; margin-bottom: 10px; background-color: #000; transition: width 2s, height 2s, top 2s, left 2s, transform 2s;" autoplay></video>
												<video class="video-self" src="{{selfVideoUrl}}" style="width: 100px; position: absolute; top: 21px; right: 21px; border: 1px solid #FFF; background-color: #000; transition: width 2s, height 2s, top 2s, left 2s, transform 2s;" autoplay muted></video>
											  </div>
											  {{/if}}
											{{/if}}
>>>>>>> 2a9f3238
										{{/if}}
									
									<div class="thumb">
										{{> avatar username=username}}
									</div>
									<div class="info">
										<h3>{{username}}</h3>
										{{#if contactCode}}
											<div class="contact-code">{{_ "contact"}} {{contactCode}}</div>
										{{/if}}
										{{!--
										{{#each emails}}
											<p><i class="icon-mail"></i> {{address}}</p>
										{{/each}}
										{{#each phone}}
											<p><i class="icon-phone"></i> {{phoneNumber}}</p>
										{{/each}}
										--}}
									</div>
								</div>
								<nav>
									{{#unless selfVideoUrl}}
										<button class='button start-video'><span><i class='icon-videocam'></i> {{_ "Video"}}</span></button>
									{{else}}
										<button class='button red stop-video'><span><i class='icon-videocam'></i> {{_ "StopVideo"}}</span></button>
									{{/unless}}
								</nav>
							{{/with}}
						</div>
					{{/if}}
				</div>
			{{/if}}
			<footer>
				{{> social}}
			</footer>
		</section>
	</section>
</template><|MERGE_RESOLUTION|>--- conflicted
+++ resolved
@@ -164,10 +164,6 @@
 								<div class="about cf_">
 									
 										{{#if selfVideoUrl}}
-<<<<<<< HEAD
-											<video class="video-remote" src="{{remoteVideoUrl}}" style="width: 100%; margin-bottom: 10px; background-color: #000;" autoplay="true"></video>
-											<video class="video-self" src="{{selfVideoUrl}}" style="width: 100px; position: absolute; top: 21px; right: 21px; border: 1px solid #FFF; background-color: #000;" autoplay="true" muted="true" volume="0"></video>
-=======
 											{{#if rtcLayout2}}
 											<div style="display: flex; flex-direction: row; align-items: center; width: 800px; height: 350px">
 												<video class="video-remote" src="{{remoteVideoUrl}}" style="flex: 1 0; min-width: 380px; height: 285px; margin: 10px; background-color: #000;"  autoplay></video>
@@ -186,7 +182,6 @@
 											  </div>
 											  {{/if}}
 											{{/if}}
->>>>>>> 2a9f3238
 										{{/if}}
 									
 									<div class="thumb">
