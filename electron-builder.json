--- conflicted
+++ resolved
@@ -56,16 +56,9 @@
   "mas": {
     "entitlements": "build/entitlements.mas.plist",
     "entitlementsInherit": "build/entitlements.mas.inherit.plist",
-<<<<<<< HEAD
-    "hardenedRuntime": true,
-    "asarUnpack": [
-      "node_modules"
-    ],
-=======
     "entitlementsLoginHelper": "build/entitlements.mas.inherit.plist",
     "hardenedRuntime": false,
     "asarUnpack": ["node_modules"],
->>>>>>> 0c96e490
     "artifactName": "rocketchat-${version}-mas.${ext}"
   },
   "win": {
@@ -124,24 +117,6 @@
   },
   "appx": {
     "backgroundColor": "#2f343d",
-<<<<<<< HEAD
-    "displayName": "Rocket.Chat",
-    "publisherDisplayName": "Rocket.Chat",
-    "languages": [
-      "en-US",
-      "en-GB",
-      "pt-BR"
-    ]
-  },
-  "linux": {
-    "target": [
-      "AppImage",
-      "tar.gz",
-      "deb",
-      "rpm",
-      "snap"
-    ],
-=======
     "languages": ["en-US", "en-GB", "pt-BR"],
     "identityName": "0B67C87C.RocketChat",
     "publisher": "CN=BBFF7141-7CAF-4FCD-8930-083FCDE6E854",
@@ -151,7 +126,6 @@
   },
   "linux": {
     "target": ["AppImage", "tar.gz", "deb", "rpm", "snap", "flatpak"],
->>>>>>> 0c96e490
     "executableName": "rocketchat-desktop",
     "category": "GNOME;GTK;Network;InstantMessaging",
     "desktop": {
