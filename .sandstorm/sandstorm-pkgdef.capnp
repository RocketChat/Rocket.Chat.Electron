@0xbbbe049af795122e;

using Spk = import "/sandstorm/package.capnp";
# This imports:
#   $SANDSTORM_HOME/latest/usr/include/sandstorm/package.capnp
# Check out that file to see the full, documented package definition format.

const pkgdef :Spk.PackageDefinition = (
	# The package definition. Note that the spk tool looks specifically for the
	# "pkgdef" constant.

	id = "vfnwptfn02ty21w715snyyczw0nqxkv3jvawcah10c6z7hj1hnu0",
	# Your app ID is actually its public key. The private key was placed in
	# your keyring. All updates must be signed with the same key.

	manifest = (
		# This manifest is included in your app package to tell Sandstorm
		# about your app.

		appTitle = (defaultText = "Rocket.Chat"),

<<<<<<< HEAD
		appVersion = 68,  # Increment this for every release.

		appMarketingVersion = (defaultText = "0.64.2"),
=======
		appVersion = 69,  # Increment this for every release.

		appMarketingVersion = (defaultText = "0.65.0-rc.3"),
>>>>>>> ec69a183
		# Human-readable representation of appVersion. Should match the way you
		# identify versions of your app in documentation and marketing.

		actions = [
			# Define your "new document" handlers here.
			( title = (defaultText = "New Rocket.Chat"),
				command = .myCommand
				# The command to run when starting for the first time. (".myCommand"
				# is just a constant defined at the bottom of the file.)
			)
		],

		continueCommand = .myCommand,
		# This is the command called to start your app back up after it has been
		# shut down for inactivity. Here we're using the same command as for
		# starting a new instance, but you could use different commands for each
		# case.

		metadata = (
			icons = (
				appGrid = (svg = embed "rocket.chat-128.svg"),
				grain = (svg = embed "rocket.chat-24.svg"),
				market = (svg = embed "rocket.chat-150.svg"),
			),

			website = "https://rocket.chat",
			codeUrl = "https://github.com/RocketChat/Rocket.Chat",
			license = (openSource = mit),
			categories = [communications, productivity, office, social, developerTools],

			author = (
				contactEmail = "team@rocket.chat",
				pgpSignature = embed "pgp-signature",
				upstreamAuthor = "Rocket.Chat",
			),
			pgpKeyring = embed "pgp-keyring",

			description = (defaultText = embed "description.md"),
			shortDescription = (defaultText = "Chat app"),

			screenshots = [
				(width = 1024, height = 696, png = embed "screenshot1.png"),
				(width = 1024, height = 696, png = embed "screenshot2.png"),
				(width = 1024, height = 696, png = embed "screenshot3.png"),
				(width = 1024, height = 696, png = embed "screenshot4.png")
			],

			changeLog = (defaultText = embed "CHANGELOG.md"),
		),

	),

	sourceMap = (
		# The following directories will be copied into your package.
		searchPath = [
			( sourcePath = "/home/vagrant/bundle" ),
			( sourcePath = "/opt/meteor-spk/meteor-spk.deps" )
		]
	),

	alwaysInclude = [ "." ],
	# This says that we always want to include all files from the source map.
	# (An alternative is to automatically detect dependencies by watching what
	# the app opens while running in dev mode. To see what that looks like,
	# run `spk init` without the -A option.)

	bridgeConfig = (
		viewInfo = (
			eventTypes = [
				(name = "message", verbPhrase = (defaultText = "sent message")),
				(name = "privateMessage", verbPhrase = (defaultText = "sent private message"), requiredPermission = (explicitList = void)),
			]
		),
		saveIdentityCaps = true,
	),
);

const myCommand :Spk.Manifest.Command = (
	# Here we define the command used to start up your server.
	argv = ["/sandstorm-http-bridge", "8000", "--", "/opt/app/.sandstorm/launcher.sh"],
	environ = [
		# Note that this defines the *entire* environment seen by your app.
		(key = "PATH", value = "/usr/local/bin:/usr/bin:/bin"),
		(key = "SANDSTORM", value = "1"),
		(key = "HOME", value = "/var"),
		(key = "Statistics_reporting", value = "false"),
		(key = "Accounts_AllowUserAvatarChange", value = "false"),
		(key = "Accounts_AllowUserProfileChange", value = "false"),
		(key = "BABEL_CACHE_DIR", value = "/var/babel_cache")
	]
);<|MERGE_RESOLUTION|>--- conflicted
+++ resolved
@@ -19,15 +19,9 @@
 
 		appTitle = (defaultText = "Rocket.Chat"),
 
-<<<<<<< HEAD
-		appVersion = 68,  # Increment this for every release.
-
-		appMarketingVersion = (defaultText = "0.64.2"),
-=======
 		appVersion = 69,  # Increment this for every release.
 
 		appMarketingVersion = (defaultText = "0.65.0-rc.3"),
->>>>>>> ec69a183
 		# Human-readable representation of appVersion. Should match the way you
 		# identify versions of your app in documentation and marketing.
 
