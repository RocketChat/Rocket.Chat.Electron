--- conflicted
+++ resolved
@@ -36,7 +36,6 @@
 	action: ->
 		FlowLayout.render 'main', {}
 
-<<<<<<< HEAD
 		track = Tracker.autorun ->
 			if not FlowRouter.subsReady()
 				return
@@ -51,35 +50,7 @@
 			KonchatNotification.getDesktopPermission()
 
 
-FlowRouter.route '/room/:_id',
-	name: 'room'
-
-	action: (params, queryParams) ->
-		Session.set 'openedRoom', null
-		FlowLayout.render 'main', {center: 'room'}
-
-		track = Tracker.autorun ->
-			if not FlowRouter.subsReady() or not Meteor.userId()? or RoomManager.open(params._id).ready() isnt true
-				return
-
-			if not ChatRoom.find(params._id).count()
-				FlowRouter.go 'home'
-
-			Session.set 'openedRoom', params._id
-
-			Session.set 'editRoomTitle', false
-			Meteor.call 'readMessages', params._id
-			KonchatNotification.removeRoomNotification(params._id)
-
-			setTimeout ->
-				$('.message-form .input-message').focus()
-			, 100
-
-
 FlowRouter.route '/history/private',
-=======
-Router.route '/history/private',
->>>>>>> 28c07d23
 	name: 'privateHistory'
 
 	subscriptions: (params, queryParams) ->
