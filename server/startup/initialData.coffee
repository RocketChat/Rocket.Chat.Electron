Meteor.startup ->
	Meteor.defer ->

		if not RocketChat.models.Rooms.findOneById('GENERAL')?
			RocketChat.models.Rooms.createWithIdTypeAndName 'GENERAL', 'c', 'general',
				default: true

<<<<<<< HEAD

		if process.env.ADMIN_EMAIL? and process.env.ADMIN_PASS? 
=======
		if process.env.ADMIN_EMAIL? and process.env.ADMIN_PASS?
>>>>>>> 87d6613c
			re = /^([\w-]+(?:\.[\w-]+)*)@((?:[\w-]+\.)*\w[\w-]{0,66})\.([a-z]{2,6}(?:\.[a-z]{2})?)$/i
			if re.test process.env.ADMIN_EMAIL
				if _.isEmpty(RocketChat.authz.getUsersInRole( 'admin' ).fetch())
					if not RocketChat.models.Users.findOneByEmailAddress process.env.ADMIN_EMAIL
						console.log 'Inserting admin user'.red
						console.log "email: #{process.env.ADMIN_EMAIL} | password: #{process.env.ADMIN_PASS}".red

						id = RocketChat.models.Users.create
							emails: [
								address: process.env.ADMIN_EMAIL
								verified: true
							],
							name: 'Admin'

						Accounts.setPassword id, process.env.ADMIN_PASS
						RocketChat.authz.addUsersToRoles( id, 'admin')

					else
						console.log 'E-mail exists; ignoring environment variables ADMIN_EMAIL and ADMIN_PASS'.red
				else
					console.log 'Admin user exists; ignoring environment variables ADMIN_EMAIL and ADMIN_PASS'.red
			else
				console.log 'E-mail provided is invalid; ignoring environment variables ADMIN_EMAIL and ADMIN_PASS'.red

		# Set oldest user as admin, if none exists yet
		if _.isEmpty( RocketChat.authz.getUsersInRole( 'admin' ).fetch())
			# get oldest user
			oldestUser = RocketChat.models.Users.findOne({}, { fields: { username: 1 }, sort: {createdAt: 1}})
			if oldestUser
				RocketChat.authz.addUsersToRoles( oldestUser._id, 'admin')
				console.log "No admins are found. Set #{oldestUser.username} as admin for being the oldest user"<|MERGE_RESOLUTION|>--- conflicted
+++ resolved
@@ -5,12 +5,7 @@
 			RocketChat.models.Rooms.createWithIdTypeAndName 'GENERAL', 'c', 'general',
 				default: true
 
-<<<<<<< HEAD
-
-		if process.env.ADMIN_EMAIL? and process.env.ADMIN_PASS? 
-=======
 		if process.env.ADMIN_EMAIL? and process.env.ADMIN_PASS?
->>>>>>> 87d6613c
 			re = /^([\w-]+(?:\.[\w-]+)*)@((?:[\w-]+\.)*\w[\w-]{0,66})\.([a-z]{2,6}(?:\.[a-z]{2})?)$/i
 			if re.test process.env.ADMIN_EMAIL
 				if _.isEmpty(RocketChat.authz.getUsersInRole( 'admin' ).fetch())
