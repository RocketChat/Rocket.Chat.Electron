<<<<<<< HEAD
/* globals openRoom */
RocketChat.roomTypes.add('unread', 10, {
	unread: true,
	condition() {
		const user = Meteor.user();
		const preferences = (user && user.settings && user.settings.preferences && user.settings.preferences) || {};
		return preferences.roomsListExhibitionMode === 'unread';
	},
	label: 'Unread'
});

RocketChat.roomTypes.add('f', 20, {
	header: 'favorite',
	icon: 'star',
	label: 'Favorites'
});

// activity
RocketChat.roomTypes.add('activity', 30, {
	condition() {
		const user = Meteor.user();
		const preferences = (user && user.settings && user.settings.preferences && user.settings.preferences) || {};
		return preferences.roomsListExhibitionMode === 'activity';
	},
	label: 'Conversations'
});

RocketChat.roomTypes.add('channels', 30, {
	label: 'Channels',
	condition() {
		const user = Meteor.user();
		const preferences = (user && user.settings && user.settings.preferences && user.settings.preferences) || {};
		return ['unread', 'category'].includes(preferences.roomsListExhibitionMode) && preferences.mergeChannels;
	}
});

// public
RocketChat.roomTypes.add('c', 30, {
	icon: 'hashtag',
	label: 'Channels',
	route: {
		name: 'channel',
		path: '/channel/:name',
		action(params) {
			return openRoom('c', params.name);
		}
	},

	findRoom(identifier) {
		const query = {
			t: 'c',
			name: identifier
		};
		return ChatRoom.findOne(query);
	},

	roomName(roomData) {
		if (RocketChat.settings.get('UI_Allow_room_names_with_special_chars')) {
			return roomData.fname || roomData.name;
		}
		return roomData.name;
	},

	condition() {
		const user = Meteor.user();
		const preferences = (user && user.settings && user.settings.preferences && user.settings.preferences) || {};
		return !preferences.roomsListExhibitionMode || ['unread', 'category'].includes(preferences.roomsListExhibitionMode) && !preferences.mergeChannels && (RocketChat.authz.hasAtLeastOnePermission(['view-c-room', 'view-joined-room']) || RocketChat.settings.get('Accounts_AllowAnonymousRead') === true);
	},

	showJoinLink(roomId) {
		return !!ChatRoom.findOne({ _id: roomId, t: 'c' });
	}
});

// private
RocketChat.roomTypes.add('p', 40, {
	icon: 'lock',
	label: 'Private_Groups',
	route: {
		name: 'group',
		path: '/group/:name',
		action(params) {
			return openRoom('p', params.name);
		}
	},

	findRoom(identifier) {
		const query = {
			t: 'p',
			name: identifier
		};
		return ChatRoom.findOne(query);
	},

	roomName(roomData) {
		if (RocketChat.settings.get('UI_Allow_room_names_with_special_chars')) {
			return roomData.fname || roomData.name;
		}
		return roomData.name;
	},

	condition() {
		const user = Meteor.user();
		const preferences = (user && user.settings && user.settings.preferences && user.settings.preferences) || {};
		return !preferences.roomsListExhibitionMode || ['unread', 'category'].includes(preferences.roomsListExhibitionMode) && !preferences.mergeChannels && RocketChat.authz.hasAllPermission('view-p-room');
	},

	showJoinLink() {
		return true;
	}
});


// direct
RocketChat.roomTypes.add('d', 50, {
	icon: false,
	label: 'Direct_Messages',
	route: {
		name: 'direct',
		path: '/direct/:username',
		action(params) {
			return openRoom('d', params.username);
		},
		link(sub) {
			return { username: sub.name };
		}
	},

	findRoom(identifier) {
		const query = {
			t: 'd',
			name: identifier
		};

		const subscription = ChatSubscription.findOne(query);
		if (subscription && subscription.rid) {
			return ChatRoom.findOne(subscription.rid);
		}
	},

	roomName(roomData) {
		const subscription = ChatSubscription.findOne({ rid: roomData._id }, { fields: { name: 1, fname: 1 } });
		if (!subscription) {
			return '';
		}
		if (RocketChat.settings.get('UI_Use_Real_Name') && subscription.fname) {
			return subscription.fname;
		}

		return subscription.name;
	},

	secondaryRoomName(roomData) {
		if (RocketChat.settings.get('UI_Use_Real_Name')) {
			const subscription = ChatSubscription.findOne({ rid: roomData._id }, { fields: { name: 1 } });
			return subscription && subscription.name;
		}
	},

	condition() {
		const user = Meteor.user();
		const preferences = (user && user.settings && user.settings.preferences && user.settings.preferences) || {};
		return !preferences.roomsListExhibitionMode || ['unread', 'category'].includes(preferences.roomsListExhibitionMode) && RocketChat.authz.hasAtLeastOnePermission(['view-d-room', 'view-joined-room']);
	},

	getUserStatus(roomId) {
		const subscription = RocketChat.models.Subscriptions.findOne({rid: roomId});
		if (subscription == null) { return; }

		return Session.get(`user_${ subscription.name }_status`);
	}
});
=======
import {
	ChannelsRoomType,
	ConversationRoomType,
	DirectMessageRoomType,
	FavoriteRoomType,
	PrivateRoomType,
	PublicRoomType,
	UnreadRoomType
} from '../lib/roomTypes';

RocketChat.roomTypes.add(new UnreadRoomType());
RocketChat.roomTypes.add(new FavoriteRoomType());
RocketChat.roomTypes.add(new ConversationRoomType());
RocketChat.roomTypes.add(new ChannelsRoomType());
RocketChat.roomTypes.add(new PublicRoomType());
RocketChat.roomTypes.add(new PrivateRoomType());
RocketChat.roomTypes.add(new DirectMessageRoomType());
>>>>>>> 916afa56
<|MERGE_RESOLUTION|>--- conflicted
+++ resolved
@@ -1,177 +1,3 @@
-<<<<<<< HEAD
-/* globals openRoom */
-RocketChat.roomTypes.add('unread', 10, {
-	unread: true,
-	condition() {
-		const user = Meteor.user();
-		const preferences = (user && user.settings && user.settings.preferences && user.settings.preferences) || {};
-		return preferences.roomsListExhibitionMode === 'unread';
-	},
-	label: 'Unread'
-});
-
-RocketChat.roomTypes.add('f', 20, {
-	header: 'favorite',
-	icon: 'star',
-	label: 'Favorites'
-});
-
-// activity
-RocketChat.roomTypes.add('activity', 30, {
-	condition() {
-		const user = Meteor.user();
-		const preferences = (user && user.settings && user.settings.preferences && user.settings.preferences) || {};
-		return preferences.roomsListExhibitionMode === 'activity';
-	},
-	label: 'Conversations'
-});
-
-RocketChat.roomTypes.add('channels', 30, {
-	label: 'Channels',
-	condition() {
-		const user = Meteor.user();
-		const preferences = (user && user.settings && user.settings.preferences && user.settings.preferences) || {};
-		return ['unread', 'category'].includes(preferences.roomsListExhibitionMode) && preferences.mergeChannels;
-	}
-});
-
-// public
-RocketChat.roomTypes.add('c', 30, {
-	icon: 'hashtag',
-	label: 'Channels',
-	route: {
-		name: 'channel',
-		path: '/channel/:name',
-		action(params) {
-			return openRoom('c', params.name);
-		}
-	},
-
-	findRoom(identifier) {
-		const query = {
-			t: 'c',
-			name: identifier
-		};
-		return ChatRoom.findOne(query);
-	},
-
-	roomName(roomData) {
-		if (RocketChat.settings.get('UI_Allow_room_names_with_special_chars')) {
-			return roomData.fname || roomData.name;
-		}
-		return roomData.name;
-	},
-
-	condition() {
-		const user = Meteor.user();
-		const preferences = (user && user.settings && user.settings.preferences && user.settings.preferences) || {};
-		return !preferences.roomsListExhibitionMode || ['unread', 'category'].includes(preferences.roomsListExhibitionMode) && !preferences.mergeChannels && (RocketChat.authz.hasAtLeastOnePermission(['view-c-room', 'view-joined-room']) || RocketChat.settings.get('Accounts_AllowAnonymousRead') === true);
-	},
-
-	showJoinLink(roomId) {
-		return !!ChatRoom.findOne({ _id: roomId, t: 'c' });
-	}
-});
-
-// private
-RocketChat.roomTypes.add('p', 40, {
-	icon: 'lock',
-	label: 'Private_Groups',
-	route: {
-		name: 'group',
-		path: '/group/:name',
-		action(params) {
-			return openRoom('p', params.name);
-		}
-	},
-
-	findRoom(identifier) {
-		const query = {
-			t: 'p',
-			name: identifier
-		};
-		return ChatRoom.findOne(query);
-	},
-
-	roomName(roomData) {
-		if (RocketChat.settings.get('UI_Allow_room_names_with_special_chars')) {
-			return roomData.fname || roomData.name;
-		}
-		return roomData.name;
-	},
-
-	condition() {
-		const user = Meteor.user();
-		const preferences = (user && user.settings && user.settings.preferences && user.settings.preferences) || {};
-		return !preferences.roomsListExhibitionMode || ['unread', 'category'].includes(preferences.roomsListExhibitionMode) && !preferences.mergeChannels && RocketChat.authz.hasAllPermission('view-p-room');
-	},
-
-	showJoinLink() {
-		return true;
-	}
-});
-
-
-// direct
-RocketChat.roomTypes.add('d', 50, {
-	icon: false,
-	label: 'Direct_Messages',
-	route: {
-		name: 'direct',
-		path: '/direct/:username',
-		action(params) {
-			return openRoom('d', params.username);
-		},
-		link(sub) {
-			return { username: sub.name };
-		}
-	},
-
-	findRoom(identifier) {
-		const query = {
-			t: 'd',
-			name: identifier
-		};
-
-		const subscription = ChatSubscription.findOne(query);
-		if (subscription && subscription.rid) {
-			return ChatRoom.findOne(subscription.rid);
-		}
-	},
-
-	roomName(roomData) {
-		const subscription = ChatSubscription.findOne({ rid: roomData._id }, { fields: { name: 1, fname: 1 } });
-		if (!subscription) {
-			return '';
-		}
-		if (RocketChat.settings.get('UI_Use_Real_Name') && subscription.fname) {
-			return subscription.fname;
-		}
-
-		return subscription.name;
-	},
-
-	secondaryRoomName(roomData) {
-		if (RocketChat.settings.get('UI_Use_Real_Name')) {
-			const subscription = ChatSubscription.findOne({ rid: roomData._id }, { fields: { name: 1 } });
-			return subscription && subscription.name;
-		}
-	},
-
-	condition() {
-		const user = Meteor.user();
-		const preferences = (user && user.settings && user.settings.preferences && user.settings.preferences) || {};
-		return !preferences.roomsListExhibitionMode || ['unread', 'category'].includes(preferences.roomsListExhibitionMode) && RocketChat.authz.hasAtLeastOnePermission(['view-d-room', 'view-joined-room']);
-	},
-
-	getUserStatus(roomId) {
-		const subscription = RocketChat.models.Subscriptions.findOne({rid: roomId});
-		if (subscription == null) { return; }
-
-		return Session.get(`user_${ subscription.name }_status`);
-	}
-});
-=======
 import {
 	ChannelsRoomType,
 	ConversationRoomType,
@@ -188,5 +14,4 @@
 RocketChat.roomTypes.add(new ChannelsRoomType());
 RocketChat.roomTypes.add(new PublicRoomType());
 RocketChat.roomTypes.add(new PrivateRoomType());
-RocketChat.roomTypes.add(new DirectMessageRoomType());
->>>>>>> 916afa56
+RocketChat.roomTypes.add(new DirectMessageRoomType());