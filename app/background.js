--- conflicted
+++ resolved
@@ -3,19 +3,9 @@
 // It doesn't have any windows which you can see on screen, but we can open
 // window from here.
 
-<<<<<<< HEAD
-import app from 'app';
-import BrowserWindow from 'browser-window';
+import { app, BrowserWindow } from 'electron';
 import devHelper from './vendor/electron_boilerplate/dev_helper';
 import windowStateKeeper from './vendor/electron_boilerplate/window_state';
-=======
-var electron = require('electron');
-var app = electron.app;
-var BrowserWindow = electron.BrowserWindow;
-var env = require('./vendor/electron_boilerplate/env_config');
-var devHelper = require('./vendor/electron_boilerplate/dev_helper');
-var windowStateKeeper = require('./vendor/electron_boilerplate/window_state');
->>>>>>> 4fbec7fa
 
 var mainWindow;
 
